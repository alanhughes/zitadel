--- conflicted
+++ resolved
@@ -14,12 +14,7 @@
     "@types/pg": "^8.6.6",
     "@zitadel/node": "^1.1.8",
     "cypress-wait-until": "^1.7.2",
-<<<<<<< HEAD
-    "debug": "^4.3.4",
-    "jose": "^4.11.1",
     "jsonwebtoken": "^8.5.1",
-=======
->>>>>>> 5704c441
     "mochawesome": "^7.1.3",
     "pg": "^8.8.0",
     "prettier": "^2.7.1",
