--- conflicted
+++ resolved
@@ -77,13 +77,8 @@
 	a.cookieHandler.SetCookie(writer, a.limitConfig.ExhaustedCookieKey, domain, cookieValue)
 }
 
-<<<<<<< HEAD
-func (a *AccessInterceptor) DeleteExhaustedCookie(writer http.ResponseWriter, request *http.Request) {
-	a.cookieHandler.DeleteCookie(writer, request, a.limitConfig.ExhaustedCookieKey)
-=======
 func (a *AccessInterceptor) DeleteExhaustedCookie(writer http.ResponseWriter) {
 	a.cookieHandler.DeleteCookie(writer, a.limitConfig.ExhaustedCookieKey)
->>>>>>> 58cfb94e
 }
 
 func (a *AccessInterceptor) Handle(next http.Handler) http.Handler {
@@ -101,11 +96,7 @@
 			http.Error(wrappedWriter, "quota for authenticated requests is exhausted", http.StatusTooManyRequests)
 		}
 		if !limited && !a.storeOnly {
-<<<<<<< HEAD
-			a.DeleteExhaustedCookie(wrappedWriter, request)
-=======
 			a.DeleteExhaustedCookie(wrappedWriter)
->>>>>>> 58cfb94e
 		}
 		if !limited {
 			next.ServeHTTP(wrappedWriter, request)
