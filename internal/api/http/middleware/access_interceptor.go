package middleware

import (
	"bytes"
	"net"
	"net/http"
	"net/url"
	"text/template"
	"time"

	"github.com/zitadel/logging"

	"github.com/zitadel/zitadel/internal/api/authz"
	http_utils "github.com/zitadel/zitadel/internal/api/http"
	"github.com/zitadel/zitadel/internal/logstore"
	"github.com/zitadel/zitadel/internal/logstore/emitters/access"
	"github.com/zitadel/zitadel/internal/telemetry/tracing"
)

type AccessInterceptor struct {
	svc           *logstore.Service
	cookieHandler *http_utils.CookieHandler
	limitConfig   *AccessConfig
	storeOnly     bool
}

type AccessConfig struct {
	ExhaustedCookieKey    string
	ExhaustedCookieValue  string
	ExhaustedCookieMaxAge time.Duration
}

// NewAccessInterceptor intercepts all requests and stores them to the logstore.
// If storeOnly is false, it also checks if requests are exhausted.
// If requests are exhausted, it also returns http.StatusTooManyRequests and sets a cookie
func NewAccessInterceptor(svc *logstore.Service, cookieHandler *http_utils.CookieHandler, cookieConfig *AccessConfig, storeOnly bool) *AccessInterceptor {
	return &AccessInterceptor{
		svc:           svc,
		cookieHandler: cookieHandler,
		limitConfig:   cookieConfig,
		storeOnly:     storeOnly,
	}
}

func (a *AccessInterceptor) Handle(next http.Handler) http.Handler {
	if !a.svc.Enabled() {
		return next
	}
	return http.HandlerFunc(func(writer http.ResponseWriter, request *http.Request) {
		ctx := request.Context()
<<<<<<< HEAD
		var err error
=======
>>>>>>> 7cadb6a7
		tracingCtx, checkSpan := tracing.NewNamedSpan(ctx, "checkAccess")
		wrappedWriter := &statusRecorder{ResponseWriter: writer, status: 0}
		instance := authz.GetInstance(ctx)
		limit := false
		if !a.storeOnly {
			remaining := a.svc.Limit(tracingCtx, instance.InstanceID())
			limit = remaining != nil && *remaining == 0
		}
		checkSpan.End()
		if limit {
			// Limit can only be true when storeOnly is false, so set the cookie and the response code
			cookieValue, err := templateCookieValue(a.limitConfig.ExhaustedCookieValue, instance)
			if err != nil {
				// If templating didn't succeed, emit a warning log and just use the plain config
				logging.WithError(err).WithField("value", a.limitConfig.ExhaustedCookieValue).Warning("failed to go template cookie value config")
			}
			a.cookieHandler.SetCookie(wrappedWriter, a.limitConfig.ExhaustedCookieKey, request.Host, cookieValue)
			http.Error(wrappedWriter, "quota for authenticated requests is exhausted", http.StatusTooManyRequests)
		} else {
			if !a.storeOnly {
				// If not limited and not storeOnly, ensure the cookie is deleted
				DeleteExhaustedCookie(a.cookieHandler, wrappedWriter, request, a.limitConfig)
			}
			// Always serve if not limited
			next.ServeHTTP(wrappedWriter, request)
		}
		tracingCtx, writeSpan := tracing.NewNamedSpan(tracingCtx, "writeAccess")
		defer writeSpan.End()
		requestURL := request.RequestURI
		unescapedURL, err := url.QueryUnescape(requestURL)
		if err != nil {
			logging.WithError(err).WithField("url", requestURL).Warning("failed to unescape request url")
		}
		a.svc.Handle(tracingCtx, &access.Record{
			LogDate:         time.Now(),
			Protocol:        access.HTTP,
			RequestURL:      unescapedURL,
			ResponseStatus:  uint32(wrappedWriter.status),
			RequestHeaders:  request.Header,
			ResponseHeaders: writer.Header(),
			InstanceID:      instance.InstanceID(),
			ProjectID:       instance.ProjectID(),
			RequestedDomain: instance.RequestedDomain(),
			RequestedHost:   instance.RequestedHost(),
		})
	})
}

func SetExhaustedCookie(cookieHandler *http_utils.CookieHandler, writer http.ResponseWriter, cookieConfig *AccessConfig, instance authz.Instance, requestHost string) {
	// Limit can only be true when storeOnly is false, so set the cookie and the response code
	cookieValue, err := templateCookieValue(cookieConfig.ExhaustedCookieValue, instance)
	if err != nil {
		// If templating didn't succeed, emit a warning log and just use the plain config
		logging.WithError(err).WithField("value", cookieConfig.ExhaustedCookieValue).Warning("failed to go template cookie value config")
	}
	host, _, err := net.SplitHostPort(requestHost)
	if err != nil {
		logging.WithError(err).WithField("host", requestHost).Warning("failed to extract cookie domain from request")
	}
	cookieHandler.SetCookie(writer, cookieConfig.ExhaustedCookieKey, host, cookieValue)
}

func DeleteExhaustedCookie(cookieHandler *http_utils.CookieHandler, writer http.ResponseWriter, request *http.Request, cookieConfig *AccessConfig) {
	cookieHandler.DeleteCookie(writer, request, cookieConfig.ExhaustedCookieKey)
}

func templateCookieValue(templateableCookieValue string, instance authz.Instance) (string, error) {
	cookieValueTemplate, err := template.New("cookievalue").Parse(templateableCookieValue)
	if err != nil {
		return templateableCookieValue, err
	}
	cookieValue := new(bytes.Buffer)
	if err = cookieValueTemplate.Execute(cookieValue, instance); err != nil {
		return templateableCookieValue, err
	}
	return cookieValue.String(), nil
}

type statusRecorder struct {
	http.ResponseWriter
	status       int
	ignoreWrites bool
}

func (r *statusRecorder) WriteHeader(status int) {
	if r.ignoreWrites {
		return
	}
	r.status = status
	r.ResponseWriter.WriteHeader(status)
}<|MERGE_RESOLUTION|>--- conflicted
+++ resolved
@@ -48,10 +48,6 @@
 	}
 	return http.HandlerFunc(func(writer http.ResponseWriter, request *http.Request) {
 		ctx := request.Context()
-<<<<<<< HEAD
-		var err error
-=======
->>>>>>> 7cadb6a7
 		tracingCtx, checkSpan := tracing.NewNamedSpan(ctx, "checkAccess")
 		wrappedWriter := &statusRecorder{ResponseWriter: writer, status: 0}
 		instance := authz.GetInstance(ctx)
