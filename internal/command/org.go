--- conflicted
+++ resolved
@@ -122,11 +122,7 @@
 		return err
 	}
 	if orgWriteModel.State == domain.OrgStateUnspecified || orgWriteModel.State == domain.OrgStateRemoved {
-<<<<<<< HEAD
-		return errors.ThrowPreconditionFailed(nil, "COMMAND-4M0fs", "Errors.Org.NotFound")
-=======
-		return caos_errs.ThrowPreconditionFailed(nil, "COMMAND-QXPGs", "Errors.Org.NotFound")
->>>>>>> 3dee8525
+		return errors.ThrowPreconditionFailed(nil, "COMMAND-QXPGs", "Errors.Org.NotFound")
 	}
 	return nil
 }
