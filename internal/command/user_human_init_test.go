package command

import (
	"context"
	"testing"
	"time"

	"github.com/stretchr/testify/assert"
	"golang.org/x/text/language"

	"github.com/zitadel/zitadel/internal/crypto"
	"github.com/zitadel/zitadel/internal/domain"
	caos_errs "github.com/zitadel/zitadel/internal/errors"
	"github.com/zitadel/zitadel/internal/eventstore"
	"github.com/zitadel/zitadel/internal/repository/org"
	"github.com/zitadel/zitadel/internal/repository/user"
)

func TestCommandSide_ResendInitialMail(t *testing.T) {
	type fields struct {
		eventstore *eventstore.Eventstore
	}
	type args struct {
		ctx             context.Context
		userID          string
		email           string
		resourceOwner   string
		secretGenerator crypto.Generator
	}
	type res struct {
		want *domain.ObjectDetails
		err  func(error) bool
	}
	tests := []struct {
		name   string
		fields fields
		args   args
		res    res
	}{
		{
			name: "userid missing, invalid argument error",
			fields: fields{
				eventstore: eventstoreExpect(
					t,
				),
			},
			args: args{
				ctx:           context.Background(),
				resourceOwner: "org1",
			},
			res: res{
				err: caos_errs.IsErrorInvalidArgument,
			},
		},
		{
			name: "user not existing, precondition error",
			fields: fields{
				eventstore: eventstoreExpect(
					t,
					expectFilter(),
				),
			},
			args: args{
				ctx:           context.Background(),
				userID:        "user1",
				resourceOwner: "org1",
			},
			res: res{
				err: caos_errs.IsNotFound,
			},
		},
		{
			name: "user not initialized, precondition error",
			fields: fields{
				eventstore: eventstoreExpect(
					t,
					expectFilter(
						eventFromEventPusher(
							user.NewHumanAddedEvent(context.Background(),
								&user.NewAggregate("user1", "org1").Aggregate,
								"username",
								"firstname",
								"lastname",
								"nickname",
								"displayname",
								language.German,
								domain.GenderUnspecified,
								"email@test.ch",
								true,
							),
						),
						eventFromEventPusher(
							user.NewHumanEmailVerifiedEvent(context.Background(),
								&user.NewAggregate("user1", "org1").Aggregate)),
					),
				),
			},
			args: args{
				ctx:           context.Background(),
				userID:        "user1",
				resourceOwner: "org1",
			},
			res: res{
				err: caos_errs.IsPreconditionFailed,
			},
		},
		{
			name: "new code email not changed, ok",
			fields: fields{
				eventstore: eventstoreExpect(
					t,
					expectFilter(
						eventFromEventPusher(
							user.NewHumanAddedEvent(context.Background(),
								&user.NewAggregate("user1", "org1").Aggregate,
								"username",
								"firstname",
								"lastname",
								"nickname",
								"displayname",
								language.German,
								domain.GenderUnspecified,
								"email@test.ch",
								true,
							),
						),
						eventFromEventPusher(
							user.NewHumanInitialCodeAddedEvent(context.Background(),
								&user.NewAggregate("user1", "org1").Aggregate,
								nil, time.Hour*1,
							),
						),
					),
					expectPush(
						user.NewHumanInitialCodeAddedEvent(context.Background(),
							&user.NewAggregate("user1", "org1").Aggregate,
							&crypto.CryptoValue{
								CryptoType: crypto.TypeEncryption,
								Algorithm:  "enc",
								KeyID:      "id",
								Crypted:    []byte("a"),
							},
							time.Hour*1,
						),
					),
				),
			},
			args: args{
				ctx:             context.Background(),
				userID:          "user1",
				resourceOwner:   "org1",
				email:           "email@test.ch",
				secretGenerator: GetMockSecretGenerator(t),
			},
			res: res{
				want: &domain.ObjectDetails{
					ResourceOwner: "org1",
				},
			},
		},
		{
			name: "new code, ok",
			fields: fields{
				eventstore: eventstoreExpect(
					t,
					expectFilter(
						eventFromEventPusher(
							user.NewHumanAddedEvent(context.Background(),
								&user.NewAggregate("user1", "org1").Aggregate,
								"username",
								"firstname",
								"lastname",
								"nickname",
								"displayname",
								language.German,
								domain.GenderUnspecified,
								"email@test.ch",
								true,
							),
						),
						eventFromEventPusher(
							user.NewHumanInitialCodeAddedEvent(context.Background(),
								&user.NewAggregate("user1", "org1").Aggregate,
								nil, time.Hour*1,
							),
						),
					),
					expectPush(
						user.NewHumanInitialCodeAddedEvent(context.Background(),
							&user.NewAggregate("user1", "org1").Aggregate,
							&crypto.CryptoValue{
								CryptoType: crypto.TypeEncryption,
								Algorithm:  "enc",
								KeyID:      "id",
								Crypted:    []byte("a"),
							},
							time.Hour*1,
						),
					),
				),
			},
			args: args{
				ctx:             context.Background(),
				userID:          "user1",
				resourceOwner:   "org1",
				secretGenerator: GetMockSecretGenerator(t),
			},
			res: res{
				want: &domain.ObjectDetails{
					ResourceOwner: "org1",
				},
			},
		},
		{
			name: "new code with change email, ok",
			fields: fields{
				eventstore: eventstoreExpect(
					t,
					expectFilter(
						eventFromEventPusher(
							user.NewHumanAddedEvent(context.Background(),
								&user.NewAggregate("user1", "org1").Aggregate,
								"username",
								"firstname",
								"lastname",
								"nickname",
								"displayname",
								language.German,
								domain.GenderUnspecified,
								"email@test.ch",
								true,
							),
						),
						eventFromEventPusher(
							user.NewHumanInitialCodeAddedEvent(context.Background(),
								&user.NewAggregate("user1", "org1").Aggregate,
								nil, time.Hour*1,
							),
						),
					),
					expectPush(
						user.NewHumanEmailChangedEvent(context.Background(),
							&user.NewAggregate("user1", "org1").Aggregate,
							"email2@test.ch",
						),
						user.NewHumanInitialCodeAddedEvent(context.Background(),
							&user.NewAggregate("user1", "org1").Aggregate,
							&crypto.CryptoValue{
								CryptoType: crypto.TypeEncryption,
								Algorithm:  "enc",
								KeyID:      "id",
								Crypted:    []byte("a"),
							},
							time.Hour*1,
						),
					),
				),
			},
			args: args{
				ctx:             context.Background(),
				userID:          "user1",
				resourceOwner:   "org1",
				email:           "email2@test.ch",
				secretGenerator: GetMockSecretGenerator(t),
			},
			res: res{
				want: &domain.ObjectDetails{
					ResourceOwner: "org1",
				},
			},
		},
	}
	for _, tt := range tests {
		t.Run(tt.name, func(t *testing.T) {
			r := &Commands{
				eventstore: tt.fields.eventstore,
			}
			got, err := r.ResendInitialMail(tt.args.ctx, tt.args.userID, domain.EmailAddress(tt.args.email), tt.args.resourceOwner, tt.args.secretGenerator)
			if tt.res.err == nil {
				assert.NoError(t, err)
			}
			if tt.res.err != nil && !tt.res.err(err) {
				t.Errorf("got wrong err: %v ", err)
			}
			if tt.res.err == nil {
				assert.Equal(t, tt.res.want, got)
			}
		})
	}
}

func TestCommandSide_VerifyInitCode(t *testing.T) {
	type fields struct {
		eventstore         *eventstore.Eventstore
		userPasswordHasher *crypto.PasswordHasher
	}
	type args struct {
		ctx             context.Context
		userID          string
		code            string
		resourceOwner   string
		password        string
		secretGenerator crypto.Generator
	}
	type res struct {
		want *domain.ObjectDetails
		err  func(error) bool
	}
	tests := []struct {
		name   string
		fields fields
		args   args
		res    res
	}{
		{
			name: "userid missing, invalid argument error",
			fields: fields{
				eventstore: eventstoreExpect(
					t,
				),
			},
			args: args{
				ctx:           context.Background(),
				code:          "aa",
				resourceOwner: "org1",
			},
			res: res{
				err: caos_errs.IsErrorInvalidArgument,
			},
		},
		{
			name: "code missing, invalid argument error",
			fields: fields{
				eventstore: eventstoreExpect(
					t,
				),
			},
			args: args{
				ctx:           context.Background(),
				userID:        "user1",
				resourceOwner: "org1",
			},
			res: res{
				err: caos_errs.IsErrorInvalidArgument,
			},
		},
		{
			name: "user not existing, precondition error",
			fields: fields{
				eventstore: eventstoreExpect(
					t,
					expectFilter(),
				),
			},
			args: args{
				ctx:           context.Background(),
				userID:        "user1",
				code:          "aa",
				resourceOwner: "org1",
			},
			res: res{
				err: caos_errs.IsNotFound,
			},
		},
		{
			name: "code not existing, precondition error",
			fields: fields{
				eventstore: eventstoreExpect(
					t,
					expectFilter(
						eventFromEventPusher(
							user.NewHumanAddedEvent(context.Background(),
								&user.NewAggregate("user1", "org1").Aggregate,
								"username",
								"firstname",
								"lastname",
								"nickname",
								"displayname",
								language.German,
								domain.GenderUnspecified,
								"email@test.ch",
								true,
							),
						),
					),
				),
			},
			args: args{
				ctx:           context.Background(),
				userID:        "user1",
				code:          "aa",
				resourceOwner: "org1",
			},
			res: res{
				err: caos_errs.IsNotFound,
			},
		},
		{
			name: "invalid code, invalid argument error",
			fields: fields{
				eventstore: eventstoreExpect(
					t,
					expectFilter(
						eventFromEventPusher(
							user.NewHumanAddedEvent(context.Background(),
								&user.NewAggregate("user1", "org1").Aggregate,
								"username",
								"firstname",
								"lastname",
								"nickname",
								"displayname",
								language.German,
								domain.GenderUnspecified,
								"email@test.ch",
								true,
							),
						),
						eventFromEventPusher(
							user.NewHumanInitialCodeAddedEvent(context.Background(),
								&user.NewAggregate("user1", "org1").Aggregate,
								&crypto.CryptoValue{
									CryptoType: crypto.TypeEncryption,
									Algorithm:  "enc",
									KeyID:      "id",
									Crypted:    []byte("a"),
								},
								time.Hour*1,
							),
						),
					),
					expectPush(
						user.NewHumanInitializedCheckFailedEvent(context.Background(),
							&user.NewAggregate("user1", "org1").Aggregate,
						),
					),
				),
			},
			args: args{
				ctx:             context.Background(),
				userID:          "user1",
				code:            "test",
				resourceOwner:   "org1",
				secretGenerator: GetMockSecretGenerator(t),
			},
			res: res{
				err: caos_errs.IsErrorInvalidArgument,
			},
		},
		{
			name: "valid code, ok",
			fields: fields{
				eventstore: eventstoreExpect(
					t,
					expectFilter(
						eventFromEventPusher(
							user.NewHumanAddedEvent(context.Background(),
								&user.NewAggregate("user1", "org1").Aggregate,
								"username",
								"firstname",
								"lastname",
								"nickname",
								"displayname",
								language.German,
								domain.GenderUnspecified,
								"email@test.ch",
								true,
							),
						),
						eventFromEventPusherWithCreationDateNow(
							user.NewHumanInitialCodeAddedEvent(context.Background(),
								&user.NewAggregate("user1", "org1").Aggregate,
								&crypto.CryptoValue{
									CryptoType: crypto.TypeEncryption,
									Algorithm:  "enc",
									KeyID:      "id",
									Crypted:    []byte("a"),
								},
								time.Hour*1,
							),
						),
					),
					expectPush(
						user.NewHumanInitializedCheckSucceededEvent(context.Background(),
							&user.NewAggregate("user1", "org1").Aggregate,
						),
						user.NewHumanEmailVerifiedEvent(context.Background(),
							&user.NewAggregate("user1", "org1").Aggregate,
						),
					),
				),
			},
			args: args{
				ctx:             context.Background(),
				userID:          "user1",
				code:            "a",
				resourceOwner:   "org1",
				secretGenerator: GetMockSecretGenerator(t),
			},
			res: res{
				want: &domain.ObjectDetails{
					ResourceOwner: "org1",
				},
			},
		},
		{
			name: "valid code with password, ok",
			fields: fields{
				eventstore: eventstoreExpect(
					t,
					expectFilter(
						eventFromEventPusher(
							user.NewHumanAddedEvent(context.Background(),
								&user.NewAggregate("user1", "org1").Aggregate,
								"username",
								"firstname",
								"lastname",
								"nickname",
								"displayname",
								language.German,
								domain.GenderUnspecified,
								"email@test.ch",
								true,
							),
						),
						eventFromEventPusher(
							user.NewHumanEmailVerifiedEvent(context.Background(),
								&user.NewAggregate("user1", "org1").Aggregate)),
						eventFromEventPusherWithCreationDateNow(
							user.NewHumanInitialCodeAddedEvent(context.Background(),
								&user.NewAggregate("user1", "org1").Aggregate,
								&crypto.CryptoValue{
									CryptoType: crypto.TypeEncryption,
									Algorithm:  "enc",
									KeyID:      "id",
									Crypted:    []byte("a"),
								},
								time.Hour*1,
							),
						),
					),
					expectFilter(
						eventFromEventPusher(
							org.NewPasswordComplexityPolicyAddedEvent(context.Background(),
								&user.NewAggregate("user1", "org1").Aggregate,
								1,
								false,
								false,
								false,
								false,
							),
						),
					),
					expectPush(
<<<<<<< HEAD
						user.NewHumanInitializedCheckSucceededEvent(context.Background(),
							&user.NewAggregate("user1", "org1").Aggregate,
						),
						user.NewHumanPasswordChangedEvent(context.Background(),
							&user.NewAggregate("user1", "org1").Aggregate,
							&crypto.CryptoValue{
								CryptoType: crypto.TypeHash,
								Algorithm:  "hash",
								KeyID:      "",
								Crypted:    []byte("password"),
							},
							false,
							"",
						),
=======
						[]*repository.Event{
							eventFromEventPusher(
								user.NewHumanInitializedCheckSucceededEvent(context.Background(),
									&user.NewAggregate("user1", "org1").Aggregate,
								),
							),
							eventFromEventPusher(
								user.NewHumanPasswordChangedEvent(context.Background(),
									&user.NewAggregate("user1", "org1").Aggregate,
									"$plain$x$password",
									false,
									"")),
						},
>>>>>>> d3e403f6
					),
				),
				userPasswordHasher: mockPasswordHasher("x"),
			},
			args: args{
				ctx:             context.Background(),
				userID:          "user1",
				code:            "a",
				resourceOwner:   "org1",
				password:        "password",
				secretGenerator: GetMockSecretGenerator(t),
			},
			res: res{
				want: &domain.ObjectDetails{
					ResourceOwner: "org1",
				},
			},
		},
	}
	for _, tt := range tests {
		t.Run(tt.name, func(t *testing.T) {
			r := &Commands{
				eventstore:         tt.fields.eventstore,
				userPasswordHasher: tt.fields.userPasswordHasher,
			}
			err := r.HumanVerifyInitCode(tt.args.ctx, tt.args.userID, tt.args.resourceOwner, tt.args.code, tt.args.password, tt.args.secretGenerator)
			if tt.res.err == nil {
				assert.NoError(t, err)
			}
			if tt.res.err != nil && !tt.res.err(err) {
				t.Errorf("got wrong err: %v ", err)
			}
		})
	}
}

func TestCommandSide_InitCodeSent(t *testing.T) {
	type fields struct {
		eventstore *eventstore.Eventstore
	}
	type args struct {
		ctx           context.Context
		userID        string
		resourceOwner string
	}
	type res struct {
		err func(error) bool
	}
	tests := []struct {
		name   string
		fields fields
		args   args
		res    res
	}{
		{
			name: "userid missing, invalid argument error",
			fields: fields{
				eventstore: eventstoreExpect(
					t,
				),
			},
			args: args{
				ctx:           context.Background(),
				resourceOwner: "org1",
			},
			res: res{
				err: caos_errs.IsErrorInvalidArgument,
			},
		},
		{
			name: "user not existing, precondition error",
			fields: fields{
				eventstore: eventstoreExpect(
					t,
					expectFilter(),
				),
			},
			args: args{
				ctx:           context.Background(),
				userID:        "user1",
				resourceOwner: "org1",
			},
			res: res{
				err: caos_errs.IsNotFound,
			},
		},
		{
			name: "code sent, ok",
			fields: fields{
				eventstore: eventstoreExpect(
					t,
					expectFilter(
						eventFromEventPusher(
							user.NewHumanAddedEvent(context.Background(),
								&user.NewAggregate("user1", "org1").Aggregate,
								"username",
								"firstname",
								"lastname",
								"nickname",
								"displayname",
								language.German,
								domain.GenderUnspecified,
								"email@test.ch",
								true,
							),
						),
					),
					expectPush(
						user.NewHumanInitialCodeSentEvent(context.Background(),
							&user.NewAggregate("user1", "org1").Aggregate,
						),
					),
				),
			},
			args: args{
				ctx:           context.Background(),
				userID:        "user1",
				resourceOwner: "org1",
			},
			res: res{},
		},
	}
	for _, tt := range tests {
		t.Run(tt.name, func(t *testing.T) {
			r := &Commands{
				eventstore: tt.fields.eventstore,
			}
			err := r.HumanInitCodeSent(tt.args.ctx, tt.args.resourceOwner, tt.args.userID)
			if tt.res.err == nil {
				assert.NoError(t, err)
			}
			if tt.res.err != nil && !tt.res.err(err) {
				t.Errorf("got wrong err: %v ", err)
			}
		})
	}
}<|MERGE_RESOLUTION|>--- conflicted
+++ resolved
@@ -551,36 +551,15 @@
 						),
 					),
 					expectPush(
-<<<<<<< HEAD
 						user.NewHumanInitializedCheckSucceededEvent(context.Background(),
 							&user.NewAggregate("user1", "org1").Aggregate,
 						),
 						user.NewHumanPasswordChangedEvent(context.Background(),
 							&user.NewAggregate("user1", "org1").Aggregate,
-							&crypto.CryptoValue{
-								CryptoType: crypto.TypeHash,
-								Algorithm:  "hash",
-								KeyID:      "",
-								Crypted:    []byte("password"),
-							},
+							"$plain$x$password",
 							false,
 							"",
 						),
-=======
-						[]*repository.Event{
-							eventFromEventPusher(
-								user.NewHumanInitializedCheckSucceededEvent(context.Background(),
-									&user.NewAggregate("user1", "org1").Aggregate,
-								),
-							),
-							eventFromEventPusher(
-								user.NewHumanPasswordChangedEvent(context.Background(),
-									&user.NewAggregate("user1", "org1").Aggregate,
-									"$plain$x$password",
-									false,
-									"")),
-						},
->>>>>>> d3e403f6
 					),
 				),
 				userPasswordHasher: mockPasswordHasher("x"),
