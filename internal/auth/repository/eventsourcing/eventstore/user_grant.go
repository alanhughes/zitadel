--- conflicted
+++ resolved
@@ -90,23 +90,15 @@
 	return repo.userOrg(ctxData)
 }
 
-<<<<<<< HEAD
-func (repo *UserGrantRepo) membershipsToOrgResp(memberships *query.Memberships) (*grant_model.ProjectOrgSearchResponse, error) {
-=======
 func (repo *UserGrantRepo) membershipsToOrgResp(memberships *query.Memberships) *grant_model.ProjectOrgSearchResponse {
->>>>>>> 1bbec8a1
 	orgs := make([]*grant_model.Org, 0, len(memberships.Memberships))
 	for _, m := range memberships.Memberships {
 		if !containsOrg(orgs, m.ResourceOwner) {
 			org, err := repo.Query.OrgByID(context.TODO(), m.ResourceOwner)
 			if err != nil {
-<<<<<<< HEAD
-				return nil, err
-=======
 				logging.LogWithFields("EVENT-k8Ikl", "owner", m.ResourceOwner).WithError(err).Warn("org not found")
 				orgs = append(orgs, &grant_model.Org{OrgID: m.ResourceOwner})
 				continue
->>>>>>> 1bbec8a1
 			}
 			orgs = append(orgs, &grant_model.Org{OrgID: m.ResourceOwner, OrgName: org.Name})
 		}
@@ -114,7 +106,7 @@
 	return &grant_model.ProjectOrgSearchResponse{
 		TotalResult: memberships.Count,
 		Result:      orgs,
-	}, nil
+	}
 }
 
 func (repo *UserGrantRepo) SearchMyZitadelPermissions(ctx context.Context) ([]string, error) {
@@ -137,35 +129,21 @@
 	if err != nil {
 		return nil, err
 	}
-<<<<<<< HEAD
-	ownerQuery, err := query.NewMembershipUserIDQuery(ctxData.OrgID)
-	if err != nil {
-		return nil, err
-	}
-	iamQuery, err := query.NewMembershipIsIAMQuery()
-	if err != nil {
-		return nil, err
-	}
-=======
 	ownerQuery, err := query.NewMembershipResourceOwnerQuery(ctxData.OrgID)
 	if err != nil {
 		return nil, err
 	}
 
->>>>>>> 1bbec8a1
 	orgMemberships, err := repo.Query.Memberships(ctx, &query.MembershipSearchQuery{
 		Queries: []query.SearchQuery{userQuery, ownerQuery},
 	})
 	if err != nil {
 		return nil, err
 	}
-<<<<<<< HEAD
-=======
 	iamQuery, err := query.NewMembershipIsIAMQuery()
 	if err != nil {
 		return nil, err
 	}
->>>>>>> 1bbec8a1
 	iamMemberships, err := repo.Query.Memberships(ctx, &query.MembershipSearchQuery{
 		Queries: []query.SearchQuery{userQuery, iamQuery},
 	})
@@ -258,11 +236,7 @@
 }
 
 func (repo *UserGrantRepo) searchZitadelOrgs(ctxData authz.CtxData, request *grant_model.UserGrantSearchRequest) (*grant_model.ProjectOrgSearchResponse, error) {
-<<<<<<< HEAD
-	userQuery, err := query.NewMemberUserIDSearchQuery(ctxData.UserID)
-=======
 	userQuery, err := query.NewMembershipUserIDQuery(ctxData.UserID)
->>>>>>> 1bbec8a1
 	if err != nil {
 		return nil, err
 	}
@@ -271,10 +245,7 @@
 			Offset: request.Offset,
 			Limit:  request.Limit,
 			Asc:    request.Asc,
-<<<<<<< HEAD
-=======
 			//TODO: sorting column
->>>>>>> 1bbec8a1
 		},
 		Queries: []query.SearchQuery{userQuery},
 	})
@@ -282,11 +253,7 @@
 		return nil, err
 	}
 	if len(memberships.Memberships) > 0 {
-<<<<<<< HEAD
-		return repo.membershipsToOrgResp(memberships)
-=======
 		return repo.membershipsToOrgResp(memberships), nil
->>>>>>> 1bbec8a1
 	}
 	return repo.userOrg(ctxData)
 }
