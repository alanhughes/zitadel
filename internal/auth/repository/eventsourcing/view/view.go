package view

import (
	"context"

	"github.com/jinzhu/gorm"

	"github.com/zitadel/zitadel/internal/api/call"
	"github.com/zitadel/zitadel/internal/crypto"
	"github.com/zitadel/zitadel/internal/database"
	"github.com/zitadel/zitadel/internal/eventstore"
	"github.com/zitadel/zitadel/internal/query"
)

type View struct {
	Db           *gorm.DB
	client       *database.DB
	keyAlgorithm crypto.EncryptionAlgorithm
	query        *query.Queries
<<<<<<< HEAD
	es           eventstore.Eventstore
	client       *database.DB
=======
	es           *eventstore.Eventstore
>>>>>>> be40eb63
}

func StartView(sqlClient *database.DB, keyAlgorithm crypto.EncryptionAlgorithm, queries *query.Queries, es *eventstore.Eventstore) (*View, error) {
	gorm, err := gorm.Open("postgres", sqlClient.DB)
	if err != nil {
		return nil, err
	}
	return &View{
		Db:           gorm,
		client:       sqlClient,
		keyAlgorithm: keyAlgorithm,
		query:        queries,
		es:           es,
		client:       sqlClient,
	}, nil
}

func (v *View) Health() (err error) {
	return v.Db.DB().Ping()
}

func (v *View) TimeTravel(ctx context.Context, tableName string) string {
	return tableName + v.client.Timetravel(call.Took(ctx))
}<|MERGE_RESOLUTION|>--- conflicted
+++ resolved
@@ -17,12 +17,7 @@
 	client       *database.DB
 	keyAlgorithm crypto.EncryptionAlgorithm
 	query        *query.Queries
-<<<<<<< HEAD
-	es           eventstore.Eventstore
-	client       *database.DB
-=======
 	es           *eventstore.Eventstore
->>>>>>> be40eb63
 }
 
 func StartView(sqlClient *database.DB, keyAlgorithm crypto.EncryptionAlgorithm, queries *query.Queries, es *eventstore.Eventstore) (*View, error) {
@@ -36,7 +31,6 @@
 		keyAlgorithm: keyAlgorithm,
 		query:        queries,
 		es:           es,
-		client:       sqlClient,
 	}, nil
 }
 
