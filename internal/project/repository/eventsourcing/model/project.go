--- conflicted
+++ resolved
@@ -1,8 +1,6 @@
 package model
 
 import (
-	"encoding/json"
-
 	"github.com/zitadel/logging"
 
 	"github.com/zitadel/zitadel/internal/eventstore"
@@ -99,19 +97,18 @@
 	return nil
 }
 
-<<<<<<< HEAD
-func (p *Project) appendOIDCConfig(event *es_models.Event) error {
+func (p *Project) appendOIDCConfig(event eventstore.Event) error {
 	appEvent := new(oidcApp)
-	if err := json.Unmarshal(event.Data, appEvent); err != nil {
+	if err := event.Unmarshal(p); err != nil {
 		return err
 	}
 	p.OIDCApplications = append(p.OIDCApplications, appEvent)
 	return nil
 }
 
-func (p *Project) appendApplicationRemoved(event *es_models.Event) error {
+func (p *Project) appendApplicationRemoved(event eventstore.Event) error {
 	appEvent := new(oidcApp)
-	if err := json.Unmarshal(event.Data, appEvent); err != nil {
+	if err := event.Unmarshal(appEvent); err != nil {
 		return err
 	}
 	for i := len(p.OIDCApplications) - 1; i >= 0; i-- {
@@ -125,12 +122,8 @@
 	return nil
 }
 
-func (p *Project) SetData(event *es_models.Event) error {
-	if err := json.Unmarshal(event.Data, p); err != nil {
-=======
 func (p *Project) SetData(event eventstore.Event) error {
-	if err := json.Unmarshal(event.DataAsBytes(), p); err != nil {
->>>>>>> be40eb63
+	if err := event.Unmarshal(p); err != nil {
 		logging.Log("EVEN-lo9sr").WithError(err).Error("could not unmarshal event data")
 		return err
 	}
