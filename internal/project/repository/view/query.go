--- conflicted
+++ resolved
@@ -13,25 +13,17 @@
 	return eventstore.NewSearchQueryBuilder(eventstore.ColumnsEvent).
 		InstanceID(instanceID).
 		AddQuery().
-<<<<<<< HEAD
-		AggregateIDFilter(id).
-		AggregateTypeFilter(project.AggregateType).
-		LatestSequenceFilter(latestSequence).
-		InstanceIDFilter(instanceID).
-		EventTypesFilter(
-			es_models.EventType(project.ProjectAddedType),
-			es_models.EventType(project.ProjectChangedType),
-			es_models.EventType(project.ProjectDeactivatedType),
-			es_models.EventType(project.ProjectReactivatedType),
-			es_models.EventType(project.ProjectRemovedType),
-			es_models.EventType(project.OIDCConfigAddedType),
-			es_models.EventType(project.ApplicationRemovedType),
-		).
-		SearchQuery(), nil
-=======
 		AggregateTypes(project.AggregateType).
 		AggregateIDs(id).
 		SequenceGreater(latestSequence).
+		EventTypes(
+			project.ProjectAddedType,
+			project.ProjectChangedType,
+			project.ProjectDeactivatedType,
+			project.ProjectReactivatedType,
+			project.ProjectRemovedType,
+			project.OIDCConfigAddedType,
+			project.ApplicationRemovedType,
+		).
 		Builder(), nil
->>>>>>> be40eb63
 }