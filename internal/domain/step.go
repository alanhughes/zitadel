--- conflicted
+++ resolved
@@ -16,11 +16,9 @@
 	Step11
 	Step12
 	Step13
-<<<<<<< HEAD
-=======
 	Step14
->>>>>>> 73d37459
 	Step15
+	Step16
 	//StepCount marks the the length of possible steps (StepCount-1 == last possible step)
 	StepCount
 )