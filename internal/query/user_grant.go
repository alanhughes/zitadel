package query

import (
	"context"
	"database/sql"
	errs "errors"
	"time"

	sq "github.com/Masterminds/squirrel"

	"github.com/zitadel/zitadel/internal/api/authz"
	"github.com/zitadel/zitadel/internal/database"
	"github.com/zitadel/zitadel/internal/domain"
	"github.com/zitadel/zitadel/internal/errors"
	"github.com/zitadel/zitadel/internal/query/projection"
	"github.com/zitadel/zitadel/internal/telemetry/tracing"
)

type UserGrant struct {
	ID           string
	CreationDate time.Time
	ChangeDate   time.Time
	Sequence     uint64
	Roles        database.StringArray
	GrantID      string
	State        domain.UserGrantState

	UserID             string
	Username           string
	UserType           domain.UserType
	UserResourceOwner  string
	FirstName          string
	LastName           string
	Email              string
	DisplayName        string
	AvatarURL          string
	PreferredLoginName string

	ResourceOwner    string
	OrgName          string
	OrgPrimaryDomain string

	ProjectID   string
	ProjectName string
}

type UserGrants struct {
	SearchResponse
	UserGrants []*UserGrant
}

type UserGrantsQueries struct {
	SearchRequest
	Queries []SearchQuery
}

func (q *UserGrantsQueries) toQuery(query sq.SelectBuilder) sq.SelectBuilder {
	query = q.SearchRequest.toQuery(query)
	for _, q := range q.Queries {
		query = q.toQuery(query)
	}
	return query
}

func NewUserGrantUserIDSearchQuery(id string) (SearchQuery, error) {
	return NewTextQuery(UserGrantUserID, id, TextEquals)
}

func NewUserGrantProjectIDSearchQuery(id string) (SearchQuery, error) {
	return NewTextQuery(UserGrantProjectID, id, TextEquals)
}

func NewUserGrantProjectOwnerSearchQuery(id string) (SearchQuery, error) {
	return NewTextQuery(ProjectColumnResourceOwner, id, TextEquals)
}

func NewUserGrantResourceOwnerSearchQuery(id string) (SearchQuery, error) {
	return NewTextQuery(UserGrantResourceOwner, id, TextEquals)
}

func NewUserGrantGrantIDSearchQuery(id string) (SearchQuery, error) {
	return NewTextQuery(UserGrantGrantID, id, TextEquals)
}

func NewUserGrantUserTypeQuery(typ domain.UserType) (SearchQuery, error) {
	return NewNumberQuery(UserTypeCol, typ, NumberEquals)
}

func NewUserGrantDisplayNameQuery(displayName string, method TextComparison) (SearchQuery, error) {
	return NewTextQuery(HumanDisplayNameCol, displayName, method)
}

func NewUserGrantEmailQuery(email string, method TextComparison) (SearchQuery, error) {
	return NewTextQuery(HumanEmailCol, email, method)
}

func NewUserGrantFirstNameQuery(value string, method TextComparison) (SearchQuery, error) {
	return NewTextQuery(HumanFirstNameCol, value, method)
}

func NewUserGrantLastNameQuery(value string, method TextComparison) (SearchQuery, error) {
	return NewTextQuery(HumanLastNameCol, value, method)
}

func NewUserGrantUsernameQuery(value string, method TextComparison) (SearchQuery, error) {
	return NewTextQuery(UserUsernameCol, value, method)
}

func NewUserGrantDomainQuery(value string, method TextComparison) (SearchQuery, error) {
	return NewTextQuery(OrgColumnDomain, value, method)
}

func NewUserGrantOrgNameQuery(value string, method TextComparison) (SearchQuery, error) {
	return NewTextQuery(OrgColumnName, value, method)
}

func NewUserGrantProjectNameQuery(value string, method TextComparison) (SearchQuery, error) {
	return NewTextQuery(ProjectColumnName, value, method)
}

func NewUserGrantRoleQuery(value string) (SearchQuery, error) {
	return NewTextQuery(UserGrantRoles, value, TextListContains)
}

func NewUserGrantWithGrantedQuery(owner string) (SearchQuery, error) {
	orgQuery, err := NewUserGrantResourceOwnerSearchQuery(owner)
	if err != nil {
		return nil, err
	}
	projectQuery, err := NewUserGrantProjectOwnerSearchQuery(owner)
	if err != nil {
		return nil, err
	}
	return newOrQuery(orgQuery, projectQuery)
}

func NewUserGrantContainsRolesSearchQuery(roles ...string) (SearchQuery, error) {
	r := make([]interface{}, len(roles))
	for i, role := range roles {
		r[i] = role
	}
	return NewListQuery(UserGrantRoles, r, ListIn)
}

var (
	userGrantTable = table{
		name:          projection.UserGrantProjectionTable,
		instanceIDCol: projection.UserGrantInstanceID,
	}
	UserGrantID = Column{
		name:  projection.UserGrantID,
		table: userGrantTable,
	}
	UserGrantResourceOwner = Column{
		name:  projection.UserGrantResourceOwner,
		table: userGrantTable,
	}
	UserGrantInstanceID = Column{
		name:  projection.UserGrantInstanceID,
		table: userGrantTable,
	}
	UserGrantCreationDate = Column{
		name:  projection.UserGrantCreationDate,
		table: userGrantTable,
	}
	UserGrantChangeDate = Column{
		name:  projection.UserGrantChangeDate,
		table: userGrantTable,
	}
	UserGrantSequence = Column{
		name:  projection.UserGrantSequence,
		table: userGrantTable,
	}
	UserGrantUserID = Column{
		name:  projection.UserGrantUserID,
		table: userGrantTable,
	}
	UserGrantProjectID = Column{
		name:  projection.UserGrantProjectID,
		table: userGrantTable,
	}
	UserGrantGrantID = Column{
		name:  projection.UserGrantGrantID,
		table: userGrantTable,
	}
	UserGrantRoles = Column{
		name:  projection.UserGrantRoles,
		table: userGrantTable,
	}
	UserGrantState = Column{
		name:  projection.UserGrantState,
		table: userGrantTable,
	}
	UserGrantOwnerRemoved = Column{
		name:  projection.UserGrantOwnerRemoved,
		table: userGrantTable,
	}
	UserGrantUserOwnerRemoved = Column{
		name:  projection.UserGrantUserOwnerRemoved,
		table: userGrantTable,
	}
	UserGrantProjectOwnerRemoved = Column{
		name:  projection.UserGrantProjectOwnerRemoved,
		table: userGrantTable,
	}
	UserGrantGrantGrantedOrgRemoved = Column{
		name:  projection.UserGrantGrantedOrgRemoved,
		table: userGrantTable,
	}
)

<<<<<<< HEAD
func (q *Queries) UserGrant(ctx context.Context, shouldTriggerBulk bool, queries ...SearchQuery) (_ *UserGrant, err error) {
=======
func addUserGrantWithoutOwnerRemoved(eq map[string]interface{}) {
	eq[UserGrantOwnerRemoved.identifier()] = false
	eq[UserGrantUserOwnerRemoved.identifier()] = false
	eq[UserGrantProjectOwnerRemoved.identifier()] = false
	eq[UserGrantGrantGrantedOrgRemoved.identifier()] = false
	addLoginNameWithoutOwnerRemoved(eq)
}

func (q *Queries) UserGrant(ctx context.Context, shouldTriggerBulk bool, withOwnerRemoved bool, queries ...SearchQuery) (_ *UserGrant, err error) {
>>>>>>> add232d1
	ctx, span := tracing.NewSpan(ctx)
	defer func() { span.EndWithError(err) }()

	if shouldTriggerBulk {
		projection.UserGrantProjection.Trigger(ctx)
	}

	query, scan := prepareUserGrantQuery()
	for _, q := range queries {
		query = q.toQuery(query)
	}
	eq := sq.Eq{UserGrantInstanceID.identifier(): authz.GetInstance(ctx).InstanceID()}
	if !withOwnerRemoved {
		addUserGrantWithoutOwnerRemoved(eq)
	}
	stmt, args, err := query.Where(eq).ToSql()
	if err != nil {
		return nil, errors.ThrowInternal(err, "QUERY-Fa1KW", "Errors.Query.SQLStatement")
	}

	row := q.client.QueryRowContext(ctx, stmt, args...)
	return scan(row)
}

<<<<<<< HEAD
func (q *Queries) UserGrants(ctx context.Context, queries *UserGrantsQueries) (_ *UserGrants, err error) {
=======
func (q *Queries) UserGrants(ctx context.Context, queries *UserGrantsQueries, withOwnerRemoved bool) (_ *UserGrants, err error) {
>>>>>>> add232d1
	ctx, span := tracing.NewSpan(ctx)
	defer func() { span.EndWithError(err) }()

	query, scan := prepareUserGrantsQuery()
	eq := sq.Eq{UserGrantInstanceID.identifier(): authz.GetInstance(ctx).InstanceID()}
	if !withOwnerRemoved {
		addUserGrantWithoutOwnerRemoved(eq)
	}
	stmt, args, err := queries.toQuery(query).Where(eq).ToSql()
	if err != nil {
		return nil, errors.ThrowInternal(err, "QUERY-wXnQR", "Errors.Query.SQLStatement")
	}

	latestSequence, err := q.latestSequence(ctx, userGrantTable)
	if err != nil {
		return nil, err
	}

	rows, err := q.client.QueryContext(ctx, stmt, args...)
	if err != nil {
		return nil, err
	}
	grants, err := scan(rows)
	if err != nil {
		return nil, err
	}

	grants.LatestSequence = latestSequence
	return grants, nil
}

func prepareUserGrantQuery() (sq.SelectBuilder, func(*sql.Row) (*UserGrant, error)) {
	return sq.Select(
			UserGrantID.identifier(),
			UserGrantCreationDate.identifier(),
			UserGrantChangeDate.identifier(),
			UserGrantSequence.identifier(),
			UserGrantGrantID.identifier(),
			UserGrantRoles.identifier(),
			UserGrantState.identifier(),

			UserGrantUserID.identifier(),
			UserUsernameCol.identifier(),
			UserTypeCol.identifier(),
			UserResourceOwnerCol.identifier(),
			HumanFirstNameCol.identifier(),
			HumanLastNameCol.identifier(),
			HumanEmailCol.identifier(),
			HumanDisplayNameCol.identifier(),
			HumanAvatarURLCol.identifier(),
			LoginNameNameCol.identifier(),

			UserGrantResourceOwner.identifier(),
			OrgColumnName.identifier(),
			OrgColumnDomain.identifier(),

			UserGrantProjectID.identifier(),
			ProjectColumnName.identifier(),
		).
			From(userGrantTable.identifier()).
			LeftJoin(join(UserIDCol, UserGrantUserID)).
			LeftJoin(join(HumanUserIDCol, UserGrantUserID)).
			LeftJoin(join(OrgColumnID, UserGrantResourceOwner)).
			LeftJoin(join(ProjectColumnID, UserGrantProjectID)).
			LeftJoin(join(LoginNameUserIDCol, UserGrantUserID)).
			Where(
				sq.Eq{LoginNameIsPrimaryCol.identifier(): true},
			).PlaceholderFormat(sq.Dollar),
		func(row *sql.Row) (*UserGrant, error) {
			g := new(UserGrant)

			var (
				username           sql.NullString
				firstName          sql.NullString
				userType           sql.NullInt32
				userOwner          sql.NullString
				lastName           sql.NullString
				email              sql.NullString
				displayName        sql.NullString
				avatarURL          sql.NullString
				preferredLoginName sql.NullString

				orgName   sql.NullString
				orgDomain sql.NullString

				projectName sql.NullString
			)

			err := row.Scan(
				&g.ID,
				&g.CreationDate,
				&g.ChangeDate,
				&g.Sequence,
				&g.GrantID,
				&g.Roles,
				&g.State,

				&g.UserID,
				&username,
				&userType,
				&userOwner,
				&firstName,
				&lastName,
				&email,
				&displayName,
				&avatarURL,
				&preferredLoginName,

				&g.ResourceOwner,
				&orgName,
				&orgDomain,

				&g.ProjectID,
				&projectName,
			)
			if err != nil {
				if errs.Is(err, sql.ErrNoRows) {
					return nil, errors.ThrowNotFound(err, "QUERY-wIPkA", "Errors.UserGrant.NotFound")
				}
				return nil, errors.ThrowInternal(err, "QUERY-oQPcP", "Errors.Internal")
			}

			g.Username = username.String
			g.UserType = domain.UserType(userType.Int32)
			g.UserResourceOwner = userOwner.String
			g.FirstName = firstName.String
			g.LastName = lastName.String
			g.Email = email.String
			g.DisplayName = displayName.String
			g.AvatarURL = avatarURL.String
			g.PreferredLoginName = preferredLoginName.String
			g.OrgName = orgName.String
			g.OrgPrimaryDomain = orgDomain.String
			g.ProjectName = projectName.String

			return g, nil
		}
}

func prepareUserGrantsQuery() (sq.SelectBuilder, func(*sql.Rows) (*UserGrants, error)) {
	return sq.Select(
			UserGrantID.identifier(),
			UserGrantCreationDate.identifier(),
			UserGrantChangeDate.identifier(),
			UserGrantSequence.identifier(),
			UserGrantGrantID.identifier(),
			UserGrantRoles.identifier(),
			UserGrantState.identifier(),

			UserGrantUserID.identifier(),
			UserUsernameCol.identifier(),
			UserTypeCol.identifier(),
			UserResourceOwnerCol.identifier(),
			HumanFirstNameCol.identifier(),
			HumanLastNameCol.identifier(),
			HumanEmailCol.identifier(),
			HumanDisplayNameCol.identifier(),
			HumanAvatarURLCol.identifier(),
			LoginNameNameCol.identifier(),

			UserGrantResourceOwner.identifier(),
			OrgColumnName.identifier(),
			OrgColumnDomain.identifier(),

			UserGrantProjectID.identifier(),
			ProjectColumnName.identifier(),

			countColumn.identifier(),
		).
			From(userGrantTable.identifier()).
			LeftJoin(join(UserIDCol, UserGrantUserID)).
			LeftJoin(join(HumanUserIDCol, UserGrantUserID)).
			LeftJoin(join(OrgColumnID, UserGrantResourceOwner)).
			LeftJoin(join(ProjectColumnID, UserGrantProjectID)).
			LeftJoin(join(LoginNameUserIDCol, UserGrantUserID)).
			Where(
				sq.Eq{LoginNameIsPrimaryCol.identifier(): true},
			).PlaceholderFormat(sq.Dollar),
		func(rows *sql.Rows) (*UserGrants, error) {
			userGrants := make([]*UserGrant, 0)
			var count uint64
			for rows.Next() {
				g := new(UserGrant)

				var (
					username           sql.NullString
					userType           sql.NullInt32
					userOwner          sql.NullString
					firstName          sql.NullString
					lastName           sql.NullString
					email              sql.NullString
					displayName        sql.NullString
					avatarURL          sql.NullString
					preferredLoginName sql.NullString

					orgName   sql.NullString
					orgDomain sql.NullString

					projectName sql.NullString
				)

				err := rows.Scan(
					&g.ID,
					&g.CreationDate,
					&g.ChangeDate,
					&g.Sequence,
					&g.GrantID,
					&g.Roles,
					&g.State,

					&g.UserID,
					&username,
					&userType,
					&userOwner,
					&firstName,
					&lastName,
					&email,
					&displayName,
					&avatarURL,
					&preferredLoginName,

					&g.ResourceOwner,
					&orgName,
					&orgDomain,

					&g.ProjectID,
					&projectName,

					&count,
				)
				if err != nil {
					return nil, err
				}

				g.Username = username.String
				g.UserType = domain.UserType(userType.Int32)
				g.UserResourceOwner = userOwner.String
				g.FirstName = firstName.String
				g.LastName = lastName.String
				g.Email = email.String
				g.DisplayName = displayName.String
				g.AvatarURL = avatarURL.String
				g.PreferredLoginName = preferredLoginName.String
				g.OrgName = orgName.String
				g.OrgPrimaryDomain = orgDomain.String
				g.ProjectName = projectName.String

				userGrants = append(userGrants, g)
			}

			if err := rows.Close(); err != nil {
				return nil, errors.ThrowInternal(err, "QUERY-iGvmP", "Errors.Query.CloseRows")
			}

			return &UserGrants{
				UserGrants: userGrants,
				SearchResponse: SearchResponse{
					Count: count,
				},
			}, nil
		}
}<|MERGE_RESOLUTION|>--- conflicted
+++ resolved
@@ -209,9 +209,6 @@
 	}
 )
 
-<<<<<<< HEAD
-func (q *Queries) UserGrant(ctx context.Context, shouldTriggerBulk bool, queries ...SearchQuery) (_ *UserGrant, err error) {
-=======
 func addUserGrantWithoutOwnerRemoved(eq map[string]interface{}) {
 	eq[UserGrantOwnerRemoved.identifier()] = false
 	eq[UserGrantUserOwnerRemoved.identifier()] = false
@@ -221,7 +218,6 @@
 }
 
 func (q *Queries) UserGrant(ctx context.Context, shouldTriggerBulk bool, withOwnerRemoved bool, queries ...SearchQuery) (_ *UserGrant, err error) {
->>>>>>> add232d1
 	ctx, span := tracing.NewSpan(ctx)
 	defer func() { span.EndWithError(err) }()
 
@@ -246,11 +242,7 @@
 	return scan(row)
 }
 
-<<<<<<< HEAD
-func (q *Queries) UserGrants(ctx context.Context, queries *UserGrantsQueries) (_ *UserGrants, err error) {
-=======
 func (q *Queries) UserGrants(ctx context.Context, queries *UserGrantsQueries, withOwnerRemoved bool) (_ *UserGrants, err error) {
->>>>>>> add232d1
 	ctx, span := tracing.NewSpan(ctx)
 	defer func() { span.EndWithError(err) }()
 
