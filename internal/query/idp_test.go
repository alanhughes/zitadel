package query

import (
	"database/sql"
	"database/sql/driver"
	"errors"
	"fmt"
	"regexp"
	"testing"

	"github.com/zitadel/zitadel/internal/crypto"
	"github.com/zitadel/zitadel/internal/database"
	"github.com/zitadel/zitadel/internal/domain"
	errs "github.com/zitadel/zitadel/internal/errors"
)

var (
	idpQuery = `SELECT projections.idps2.id,` +
		` projections.idps2.resource_owner,` +
		` projections.idps2.creation_date,` +
		` projections.idps2.change_date,` +
		` projections.idps2.sequence,` +
		` projections.idps2.state,` +
		` projections.idps2.name,` +
		` projections.idps2.styling_type,` +
		` projections.idps2.owner_type,` +
		` projections.idps2.auto_register,` +
		` projections.idps2_oidc_config.idp_id,` +
		` projections.idps2_oidc_config.client_id,` +
		` projections.idps2_oidc_config.client_secret,` +
		` projections.idps2_oidc_config.issuer,` +
		` projections.idps2_oidc_config.scopes,` +
		` projections.idps2_oidc_config.display_name_mapping,` +
		` projections.idps2_oidc_config.username_mapping,` +
		` projections.idps2_oidc_config.authorization_endpoint,` +
		` projections.idps2_oidc_config.token_endpoint,` +
		` projections.idps2_jwt_config.idp_id,` +
		` projections.idps2_jwt_config.issuer,` +
		` projections.idps2_jwt_config.keys_endpoint,` +
		` projections.idps2_jwt_config.header_name,` +
		` projections.idps2_jwt_config.endpoint` +
		` FROM projections.idps2` +
		` LEFT JOIN projections.idps2_oidc_config ON projections.idps2.id = projections.idps2_oidc_config.idp_id AND projections.idps2.instance_id = projections.idps2_oidc_config.instance_id` +
		` LEFT JOIN projections.idps2_jwt_config ON projections.idps2.id = projections.idps2_jwt_config.idp_id AND projections.idps2.instance_id = projections.idps2_jwt_config.instance_id`
	idpCols = []string{
		"id",
		"resource_owner",
		"creation_date",
		"change_date",
		"sequence",
		"state",
		"name",
		"styling_type",
		"owner_type",
		"auto_register",
		// oidc config
		"idp_id",
		"client_id",
		"client_secret",
		"issuer",
		"scopes",
		"display_name_mapping",
		"username_mapping",
		"authorization_endpoint",
		"token_endpoint",
		// jwt config
		"idp_id",
		"issuer",
		"keys_endpoint",
		"header_name",
		"endpoint",
	}
	idpsQuery = `SELECT projections.idps2.id,` +
		` projections.idps2.resource_owner,` +
		` projections.idps2.creation_date,` +
		` projections.idps2.change_date,` +
		` projections.idps2.sequence,` +
		` projections.idps2.state,` +
		` projections.idps2.name,` +
		` projections.idps2.styling_type,` +
		` projections.idps2.owner_type,` +
		` projections.idps2.auto_register,` +
		` projections.idps2_oidc_config.idp_id,` +
		` projections.idps2_oidc_config.client_id,` +
		` projections.idps2_oidc_config.client_secret,` +
		` projections.idps2_oidc_config.issuer,` +
		` projections.idps2_oidc_config.scopes,` +
		` projections.idps2_oidc_config.display_name_mapping,` +
		` projections.idps2_oidc_config.username_mapping,` +
		` projections.idps2_oidc_config.authorization_endpoint,` +
		` projections.idps2_oidc_config.token_endpoint,` +
		` projections.idps2_jwt_config.idp_id,` +
		` projections.idps2_jwt_config.issuer,` +
		` projections.idps2_jwt_config.keys_endpoint,` +
		` projections.idps2_jwt_config.header_name,` +
		` projections.idps2_jwt_config.endpoint,` +
		` COUNT(*) OVER ()` +
		` FROM projections.idps2` +
		` LEFT JOIN projections.idps2_oidc_config ON projections.idps2.id = projections.idps2_oidc_config.idp_id AND projections.idps2.instance_id = projections.idps2_oidc_config.instance_id` +
		` LEFT JOIN projections.idps2_jwt_config ON projections.idps2.id = projections.idps2_jwt_config.idp_id AND projections.idps2.instance_id = projections.idps2_jwt_config.instance_id`
	idpsCols = []string{
		"id",
		"resource_owner",
		"creation_date",
		"change_date",
		"sequence",
		"state",
		"name",
		"styling_type",
		"owner_type",
		"auto_register",
		// oidc config
		"idp_id",
		"client_id",
		"client_secret",
		"issuer",
		"scopes",
		"display_name_mapping",
		"username_mapping",
		"authorization_endpoint",
		"token_endpoint",
		// jwt config
		"idp_id",
		"issuer",
		"keys_endpoint",
		"header_name",
		"endpoint",
		"count",
	}
)

func Test_IDPPrepares(t *testing.T) {
	type want struct {
		sqlExpectations sqlExpectation
		err             checkErr
	}
	tests := []struct {
		name    string
		prepare interface{}
		want    want
		object  interface{}
	}{
		{
			name:    "prepareIDPByIDQuery no result",
			prepare: prepareIDPByIDQuery,
			want: want{
				sqlExpectations: mockQuery(
<<<<<<< HEAD
					regexp.QuoteMeta(`SELECT projections.idps3.id,`+
						` projections.idps3.resource_owner,`+
						` projections.idps3.creation_date,`+
						` projections.idps3.change_date,`+
						` projections.idps3.sequence,`+
						` projections.idps3.state,`+
						` projections.idps3.name,`+
						` projections.idps3.styling_type,`+
						` projections.idps3.owner_type,`+
						` projections.idps3.auto_register,`+
						` projections.idps3_oidc_config.idp_id,`+
						` projections.idps3_oidc_config.client_id,`+
						` projections.idps3_oidc_config.client_secret,`+
						` projections.idps3_oidc_config.issuer,`+
						` projections.idps3_oidc_config.scopes,`+
						` projections.idps3_oidc_config.display_name_mapping,`+
						` projections.idps3_oidc_config.username_mapping,`+
						` projections.idps3_oidc_config.authorization_endpoint,`+
						` projections.idps3_oidc_config.token_endpoint,`+
						` projections.idps3_jwt_config.idp_id,`+
						` projections.idps3_jwt_config.issuer,`+
						` projections.idps3_jwt_config.keys_endpoint,`+
						` projections.idps3_jwt_config.header_name,`+
						` projections.idps3_jwt_config.endpoint`+
						` FROM projections.idps3`+
						` LEFT JOIN projections.idps3_oidc_config ON projections.idps3.id = projections.idps3_oidc_config.idp_id`+
						` LEFT JOIN projections.idps3_jwt_config ON projections.idps3.id = projections.idps3_jwt_config.idp_id`),
=======
					regexp.QuoteMeta(idpQuery),
>>>>>>> 5d17da54
					nil,
					nil,
				),
				err: func(err error) (error, bool) {
					if !errs.IsNotFound(err) {
						return fmt.Errorf("err should be zitadel.NotFoundError got: %w", err), false
					}
					return nil, true
				},
			},
			object: (*IDP)(nil),
		},
		{
			name:    "prepareIDPByIDQuery oidc idp",
			prepare: prepareIDPByIDQuery,
			want: want{
				sqlExpectations: mockQuery(
<<<<<<< HEAD
					regexp.QuoteMeta(`SELECT projections.idps3.id,`+
						` projections.idps3.resource_owner,`+
						` projections.idps3.creation_date,`+
						` projections.idps3.change_date,`+
						` projections.idps3.sequence,`+
						` projections.idps3.state,`+
						` projections.idps3.name,`+
						` projections.idps3.styling_type,`+
						` projections.idps3.owner_type,`+
						` projections.idps3.auto_register,`+
						` projections.idps3_oidc_config.idp_id,`+
						` projections.idps3_oidc_config.client_id,`+
						` projections.idps3_oidc_config.client_secret,`+
						` projections.idps3_oidc_config.issuer,`+
						` projections.idps3_oidc_config.scopes,`+
						` projections.idps3_oidc_config.display_name_mapping,`+
						` projections.idps3_oidc_config.username_mapping,`+
						` projections.idps3_oidc_config.authorization_endpoint,`+
						` projections.idps3_oidc_config.token_endpoint,`+
						` projections.idps3_jwt_config.idp_id,`+
						` projections.idps3_jwt_config.issuer,`+
						` projections.idps3_jwt_config.keys_endpoint,`+
						` projections.idps3_jwt_config.header_name,`+
						` projections.idps3_jwt_config.endpoint`+
						` FROM projections.idps3`+
						` LEFT JOIN projections.idps3_oidc_config ON projections.idps3.id = projections.idps3_oidc_config.idp_id`+
						` LEFT JOIN projections.idps3_jwt_config ON projections.idps3.id = projections.idps3_jwt_config.idp_id`),
					[]string{
						"id",
						"resource_owner",
						"creation_date",
						"change_date",
						"sequence",
						"state",
						"name",
						"styling_type",
						"owner_type",
						"auto_register",
						// oidc config
						"idp_id",
						"client_id",
						"client_secret",
						"issuer",
						"scopes",
						"display_name_mapping",
						"username_mapping",
						"authorization_endpoint",
						"token_endpoint",
						// jwt config
						"idp_id",
						"issuer",
						"keys_endpoint",
						"header_name",
						"endpoint",
					},
=======
					regexp.QuoteMeta(idpQuery),
					idpCols,
>>>>>>> 5d17da54
					[]driver.Value{
						"idp-id",
						"ro",
						testNow,
						testNow,
						uint64(20211109),
						domain.IDPConfigStateActive,
						"idp-name",
						domain.IDPConfigStylingTypeGoogle,
						domain.IdentityProviderTypeOrg,
						true,
						// oidc config
						"idp-id",
						"oidc-client-id",
						nil,
						"oidc-issuer",
						database.StringArray{"scope"},
						domain.OIDCMappingFieldEmail,
						domain.OIDCMappingFieldPreferredLoginName,
						"auth.endpoint.ch",
						"token.endpoint.ch",
						// jwt config
						nil,
						nil,
						nil,
						nil,
						nil,
					},
				),
			},
			object: &IDP{
				CreationDate:  testNow,
				ChangeDate:    testNow,
				Sequence:      20211109,
				ResourceOwner: "ro",
				ID:            "idp-id",
				State:         domain.IDPConfigStateActive,
				Name:          "idp-name",
				StylingType:   domain.IDPConfigStylingTypeGoogle,
				OwnerType:     domain.IdentityProviderTypeOrg,
				AutoRegister:  true,
				OIDCIDP: &OIDCIDP{
					IDPID:                 "idp-id",
					ClientID:              "oidc-client-id",
					ClientSecret:          &crypto.CryptoValue{},
					Issuer:                "oidc-issuer",
					Scopes:                database.StringArray{"scope"},
					DisplayNameMapping:    domain.OIDCMappingFieldEmail,
					UsernameMapping:       domain.OIDCMappingFieldPreferredLoginName,
					AuthorizationEndpoint: "auth.endpoint.ch",
					TokenEndpoint:         "token.endpoint.ch",
				},
			},
		},
		{
			name:    "prepareIDPByIDQuery jwt config",
			prepare: prepareIDPByIDQuery,
			want: want{
				sqlExpectations: mockQuery(
<<<<<<< HEAD
					regexp.QuoteMeta(`SELECT projections.idps3.id,`+
						` projections.idps3.resource_owner,`+
						` projections.idps3.creation_date,`+
						` projections.idps3.change_date,`+
						` projections.idps3.sequence,`+
						` projections.idps3.state,`+
						` projections.idps3.name,`+
						` projections.idps3.styling_type,`+
						` projections.idps3.owner_type,`+
						` projections.idps3.auto_register,`+
						` projections.idps3_oidc_config.idp_id,`+
						` projections.idps3_oidc_config.client_id,`+
						` projections.idps3_oidc_config.client_secret,`+
						` projections.idps3_oidc_config.issuer,`+
						` projections.idps3_oidc_config.scopes,`+
						` projections.idps3_oidc_config.display_name_mapping,`+
						` projections.idps3_oidc_config.username_mapping,`+
						` projections.idps3_oidc_config.authorization_endpoint,`+
						` projections.idps3_oidc_config.token_endpoint,`+
						` projections.idps3_jwt_config.idp_id,`+
						` projections.idps3_jwt_config.issuer,`+
						` projections.idps3_jwt_config.keys_endpoint,`+
						` projections.idps3_jwt_config.header_name,`+
						` projections.idps3_jwt_config.endpoint`+
						` FROM projections.idps3`+
						` LEFT JOIN projections.idps3_oidc_config ON projections.idps3.id = projections.idps3_oidc_config.idp_id`+
						` LEFT JOIN projections.idps3_jwt_config ON projections.idps3.id = projections.idps3_jwt_config.idp_id`),
					[]string{
						"id",
						"resource_owner",
						"creation_date",
						"change_date",
						"sequence",
						"state",
						"name",
						"styling_type",
						"owner_type",
						"auto_register",
						// oidc config
						"idp_id",
						"client_id",
						"client_secret",
						"issuer",
						"scopes",
						"display_name_mapping",
						"username_mapping",
						"authorization_endpoint",
						"token_endpoint",
						// jwt config
						"idp_id",
						"issuer",
						"keys_endpoint",
						"header_name",
						"endpoint",
					},
=======
					regexp.QuoteMeta(idpQuery),
					idpCols,
>>>>>>> 5d17da54
					[]driver.Value{
						"idp-id",
						"ro",
						testNow,
						testNow,
						uint64(20211109),
						domain.IDPConfigStateActive,
						"idp-name",
						domain.IDPConfigStylingTypeGoogle,
						domain.IdentityProviderTypeOrg,
						true,
						// oidc config
						nil,
						nil,
						nil,
						nil,
						nil,
						nil,
						nil,
						nil,
						nil,
						// jwt config
						"idp-id",
						"jwt-issuer",
						"key.ch",
						"x-header-name",
						"jwt.endpoint.ch",
					},
				),
			},
			object: &IDP{
				CreationDate:  testNow,
				ChangeDate:    testNow,
				Sequence:      20211109,
				ResourceOwner: "ro",
				ID:            "idp-id",
				State:         domain.IDPConfigStateActive,
				Name:          "idp-name",
				StylingType:   domain.IDPConfigStylingTypeGoogle,
				OwnerType:     domain.IdentityProviderTypeOrg,
				AutoRegister:  true,
				JWTIDP: &JWTIDP{
					IDPID:        "idp-id",
					Issuer:       "jwt-issuer",
					KeysEndpoint: "key.ch",
					HeaderName:   "x-header-name",
					Endpoint:     "jwt.endpoint.ch",
				},
			},
		},
		{
			name:    "prepareIDPByIDQuery no config",
			prepare: prepareIDPByIDQuery,
			want: want{
				sqlExpectations: mockQuery(
<<<<<<< HEAD
					regexp.QuoteMeta(`SELECT projections.idps3.id,`+
						` projections.idps3.resource_owner,`+
						` projections.idps3.creation_date,`+
						` projections.idps3.change_date,`+
						` projections.idps3.sequence,`+
						` projections.idps3.state,`+
						` projections.idps3.name,`+
						` projections.idps3.styling_type,`+
						` projections.idps3.owner_type,`+
						` projections.idps3.auto_register,`+
						` projections.idps3_oidc_config.idp_id,`+
						` projections.idps3_oidc_config.client_id,`+
						` projections.idps3_oidc_config.client_secret,`+
						` projections.idps3_oidc_config.issuer,`+
						` projections.idps3_oidc_config.scopes,`+
						` projections.idps3_oidc_config.display_name_mapping,`+
						` projections.idps3_oidc_config.username_mapping,`+
						` projections.idps3_oidc_config.authorization_endpoint,`+
						` projections.idps3_oidc_config.token_endpoint,`+
						` projections.idps3_jwt_config.idp_id,`+
						` projections.idps3_jwt_config.issuer,`+
						` projections.idps3_jwt_config.keys_endpoint,`+
						` projections.idps3_jwt_config.header_name,`+
						` projections.idps3_jwt_config.endpoint`+
						` FROM projections.idps3`+
						` LEFT JOIN projections.idps3_oidc_config ON projections.idps3.id = projections.idps3_oidc_config.idp_id`+
						` LEFT JOIN projections.idps3_jwt_config ON projections.idps3.id = projections.idps3_jwt_config.idp_id`),
					[]string{
						"id",
						"resource_owner",
						"creation_date",
						"change_date",
						"sequence",
						"state",
						"name",
						"styling_type",
						"owner_type",
						"auto_register",
						// oidc config
						"idp_id",
						"client_id",
						"client_secret",
						"issuer",
						"scopes",
						"display_name_mapping",
						"username_mapping",
						"authorization_endpoint",
						"token_endpoint",
						// jwt config
						"idp_id",
						"issuer",
						"keys_endpoint",
						"header_name",
						"endpoint",
					},
=======
					regexp.QuoteMeta(idpQuery),
					idpCols,
>>>>>>> 5d17da54
					[]driver.Value{
						"idp-id",
						"ro",
						testNow,
						testNow,
						uint64(20211109),
						domain.IDPConfigStateActive,
						"idp-name",
						domain.IDPConfigStylingTypeGoogle,
						domain.IdentityProviderTypeOrg,
						true,
						// oidc config
						nil,
						nil,
						nil,
						nil,
						nil,
						nil,
						nil,
						nil,
						nil,
						// jwt config
						nil,
						nil,
						nil,
						nil,
						nil,
					},
				),
			},
			object: &IDP{
				CreationDate:  testNow,
				ChangeDate:    testNow,
				Sequence:      20211109,
				ResourceOwner: "ro",
				ID:            "idp-id",
				State:         domain.IDPConfigStateActive,
				Name:          "idp-name",
				StylingType:   domain.IDPConfigStylingTypeGoogle,
				OwnerType:     domain.IdentityProviderTypeOrg,
				AutoRegister:  true,
			},
		},
		{
			name:    "prepareIDPByIDQuery sql err",
			prepare: prepareIDPByIDQuery,
			want: want{
				sqlExpectations: mockQueryErr(
<<<<<<< HEAD
					regexp.QuoteMeta(`SELECT projections.idps3.id,`+
						` projections.idps3.resource_owner,`+
						` projections.idps3.creation_date,`+
						` projections.idps3.change_date,`+
						` projections.idps3.sequence,`+
						` projections.idps3.state,`+
						` projections.idps3.name,`+
						` projections.idps3.styling_type,`+
						` projections.idps3.owner_type,`+
						` projections.idps3.auto_register,`+
						` projections.idps3_oidc_config.idp_id,`+
						` projections.idps3_oidc_config.client_id,`+
						` projections.idps3_oidc_config.client_secret,`+
						` projections.idps3_oidc_config.issuer,`+
						` projections.idps3_oidc_config.scopes,`+
						` projections.idps3_oidc_config.display_name_mapping,`+
						` projections.idps3_oidc_config.username_mapping,`+
						` projections.idps3_oidc_config.authorization_endpoint,`+
						` projections.idps3_oidc_config.token_endpoint,`+
						` projections.idps3_jwt_config.idp_id,`+
						` projections.idps3_jwt_config.issuer,`+
						` projections.idps3_jwt_config.keys_endpoint,`+
						` projections.idps3_jwt_config.header_name,`+
						` projections.idps3_jwt_config.endpoint`+
						` FROM projections.idps3`+
						` LEFT JOIN projections.idps3_oidc_config ON projections.idps3.id = projections.idps3_oidc_config.idp_id`+
						` LEFT JOIN projections.idps3_jwt_config ON projections.idps3.id = projections.idps3_jwt_config.idp_id`),
=======
					regexp.QuoteMeta(idpQuery),
>>>>>>> 5d17da54
					sql.ErrConnDone,
				),
				err: func(err error) (error, bool) {
					if !errors.Is(err, sql.ErrConnDone) {
						return fmt.Errorf("err should be sql.ErrConnDone got: %w", err), false
					}
					return nil, true
				},
			},
			object: nil,
		},
		{
			name:    "prepareIDPsQuery no result",
			prepare: prepareIDPsQuery,
			want: want{
				sqlExpectations: mockQueries(
<<<<<<< HEAD
					regexp.QuoteMeta(`SELECT projections.idps3.id,`+
						` projections.idps3.resource_owner,`+
						` projections.idps3.creation_date,`+
						` projections.idps3.change_date,`+
						` projections.idps3.sequence,`+
						` projections.idps3.state,`+
						` projections.idps3.name,`+
						` projections.idps3.styling_type,`+
						` projections.idps3.owner_type,`+
						` projections.idps3.auto_register,`+
						` projections.idps3_oidc_config.idp_id,`+
						` projections.idps3_oidc_config.client_id,`+
						` projections.idps3_oidc_config.client_secret,`+
						` projections.idps3_oidc_config.issuer,`+
						` projections.idps3_oidc_config.scopes,`+
						` projections.idps3_oidc_config.display_name_mapping,`+
						` projections.idps3_oidc_config.username_mapping,`+
						` projections.idps3_oidc_config.authorization_endpoint,`+
						` projections.idps3_oidc_config.token_endpoint,`+
						` projections.idps3_jwt_config.idp_id,`+
						` projections.idps3_jwt_config.issuer,`+
						` projections.idps3_jwt_config.keys_endpoint,`+
						` projections.idps3_jwt_config.header_name,`+
						` projections.idps3_jwt_config.endpoint,`+
						` COUNT(*) OVER ()`+
						` FROM projections.idps3`+
						` LEFT JOIN projections.idps3_oidc_config ON projections.idps3.id = projections.idps3_oidc_config.idp_id`+
						` LEFT JOIN projections.idps3_jwt_config ON projections.idps3.id = projections.idps3_jwt_config.idp_id`),
=======
					regexp.QuoteMeta(idpsQuery),
>>>>>>> 5d17da54
					nil,
					nil,
				),
				err: func(err error) (error, bool) {
					if !errs.IsNotFound(err) {
						return fmt.Errorf("err should be zitadel.NotFoundError got: %w", err), false
					}
					return nil, true
				},
			},
			object: &IDPs{IDPs: []*IDP{}},
		},
		{
			name:    "prepareIDPsQuery oidc idp",
			prepare: prepareIDPsQuery,
			want: want{
				sqlExpectations: mockQueries(
<<<<<<< HEAD
					regexp.QuoteMeta(`SELECT projections.idps3.id,`+
						` projections.idps3.resource_owner,`+
						` projections.idps3.creation_date,`+
						` projections.idps3.change_date,`+
						` projections.idps3.sequence,`+
						` projections.idps3.state,`+
						` projections.idps3.name,`+
						` projections.idps3.styling_type,`+
						` projections.idps3.owner_type,`+
						` projections.idps3.auto_register,`+
						` projections.idps3_oidc_config.idp_id,`+
						` projections.idps3_oidc_config.client_id,`+
						` projections.idps3_oidc_config.client_secret,`+
						` projections.idps3_oidc_config.issuer,`+
						` projections.idps3_oidc_config.scopes,`+
						` projections.idps3_oidc_config.display_name_mapping,`+
						` projections.idps3_oidc_config.username_mapping,`+
						` projections.idps3_oidc_config.authorization_endpoint,`+
						` projections.idps3_oidc_config.token_endpoint,`+
						` projections.idps3_jwt_config.idp_id,`+
						` projections.idps3_jwt_config.issuer,`+
						` projections.idps3_jwt_config.keys_endpoint,`+
						` projections.idps3_jwt_config.header_name,`+
						` projections.idps3_jwt_config.endpoint,`+
						` COUNT(*) OVER ()`+
						` FROM projections.idps3`+
						` LEFT JOIN projections.idps3_oidc_config ON projections.idps3.id = projections.idps3_oidc_config.idp_id`+
						` LEFT JOIN projections.idps3_jwt_config ON projections.idps3.id = projections.idps3_jwt_config.idp_id`),
					[]string{
						"id",
						"resource_owner",
						"creation_date",
						"change_date",
						"sequence",
						"state",
						"name",
						"styling_type",
						"owner_type",
						"auto_register",
						// oidc config
						"idp_id",
						"client_id",
						"client_secret",
						"issuer",
						"scopes",
						"display_name_mapping",
						"username_mapping",
						"authorization_endpoint",
						"token_endpoint",
						// jwt config
						"idp_id",
						"issuer",
						"keys_endpoint",
						"header_name",
						"endpoint",
						"count",
					},
=======
					regexp.QuoteMeta(idpsQuery),
					idpsCols,
>>>>>>> 5d17da54
					[][]driver.Value{
						{
							"idp-id",
							"ro",
							testNow,
							testNow,
							uint64(20211109),
							domain.IDPConfigStateActive,
							"idp-name",
							domain.IDPConfigStylingTypeGoogle,
							domain.IdentityProviderTypeOrg,
							true,
							// oidc config
							"idp-id",
							"oidc-client-id",
							nil,
							"oidc-issuer",
							database.StringArray{"scope"},
							domain.OIDCMappingFieldEmail,
							domain.OIDCMappingFieldPreferredLoginName,
							"auth.endpoint.ch",
							"token.endpoint.ch",
							// jwt config
							nil,
							nil,
							nil,
							nil,
							nil,
						},
					},
				),
			},
			object: &IDPs{
				SearchResponse: SearchResponse{
					Count: 1,
				},
				IDPs: []*IDP{
					{
						CreationDate:  testNow,
						ChangeDate:    testNow,
						Sequence:      20211109,
						ResourceOwner: "ro",
						ID:            "idp-id",
						State:         domain.IDPConfigStateActive,
						Name:          "idp-name",
						StylingType:   domain.IDPConfigStylingTypeGoogle,
						OwnerType:     domain.IdentityProviderTypeOrg,
						AutoRegister:  true,
						OIDCIDP: &OIDCIDP{
							IDPID:                 "idp-id",
							ClientID:              "oidc-client-id",
							ClientSecret:          &crypto.CryptoValue{},
							Issuer:                "oidc-issuer",
							Scopes:                database.StringArray{"scope"},
							DisplayNameMapping:    domain.OIDCMappingFieldEmail,
							UsernameMapping:       domain.OIDCMappingFieldPreferredLoginName,
							AuthorizationEndpoint: "auth.endpoint.ch",
							TokenEndpoint:         "token.endpoint.ch",
						},
					},
				},
			},
		},
		{
			name:    "prepareIDPsQuery jwt config",
			prepare: prepareIDPsQuery,
			want: want{
				sqlExpectations: mockQueries(
<<<<<<< HEAD
					regexp.QuoteMeta(`SELECT projections.idps3.id,`+
						` projections.idps3.resource_owner,`+
						` projections.idps3.creation_date,`+
						` projections.idps3.change_date,`+
						` projections.idps3.sequence,`+
						` projections.idps3.state,`+
						` projections.idps3.name,`+
						` projections.idps3.styling_type,`+
						` projections.idps3.owner_type,`+
						` projections.idps3.auto_register,`+
						` projections.idps3_oidc_config.idp_id,`+
						` projections.idps3_oidc_config.client_id,`+
						` projections.idps3_oidc_config.client_secret,`+
						` projections.idps3_oidc_config.issuer,`+
						` projections.idps3_oidc_config.scopes,`+
						` projections.idps3_oidc_config.display_name_mapping,`+
						` projections.idps3_oidc_config.username_mapping,`+
						` projections.idps3_oidc_config.authorization_endpoint,`+
						` projections.idps3_oidc_config.token_endpoint,`+
						` projections.idps3_jwt_config.idp_id,`+
						` projections.idps3_jwt_config.issuer,`+
						` projections.idps3_jwt_config.keys_endpoint,`+
						` projections.idps3_jwt_config.header_name,`+
						` projections.idps3_jwt_config.endpoint,`+
						` COUNT(*) OVER ()`+
						` FROM projections.idps3`+
						` LEFT JOIN projections.idps3_oidc_config ON projections.idps3.id = projections.idps3_oidc_config.idp_id`+
						` LEFT JOIN projections.idps3_jwt_config ON projections.idps3.id = projections.idps3_jwt_config.idp_id`),
					[]string{
						"id",
						"resource_owner",
						"creation_date",
						"change_date",
						"sequence",
						"state",
						"name",
						"styling_type",
						"owner_type",
						"auto_register",
						// oidc config
						"idp_id",
						"client_id",
						"client_secret",
						"issuer",
						"scopes",
						"display_name_mapping",
						"username_mapping",
						"authorization_endpoint",
						"token_endpoint",
						"idp_id",
						"issuer",
						"keys_endpoint",
						"header_name",
						"endpoint",
						"count",
					},
=======
					regexp.QuoteMeta(idpsQuery),
					idpsCols,
>>>>>>> 5d17da54
					[][]driver.Value{
						{
							"idp-id",
							"ro",
							testNow,
							testNow,
							uint64(20211109),
							domain.IDPConfigStateActive,
							"idp-name",
							domain.IDPConfigStylingTypeGoogle,
							domain.IdentityProviderTypeOrg,
							true,
							// oidc config
							nil,
							nil,
							nil,
							nil,
							nil,
							nil,
							nil,
							nil,
							nil,
							// jwt config
							"idp-id",
							"jwt-issuer",
							"key.ch",
							"x-header-name",
							"jwt.endpoint.ch",
						},
					},
				),
			},
			object: &IDPs{
				SearchResponse: SearchResponse{
					Count: 1,
				},
				IDPs: []*IDP{
					{
						CreationDate:  testNow,
						ChangeDate:    testNow,
						Sequence:      20211109,
						ResourceOwner: "ro",
						ID:            "idp-id",
						State:         domain.IDPConfigStateActive,
						Name:          "idp-name",
						StylingType:   domain.IDPConfigStylingTypeGoogle,
						OwnerType:     domain.IdentityProviderTypeOrg,
						AutoRegister:  true,
						JWTIDP: &JWTIDP{
							IDPID:        "idp-id",
							Issuer:       "jwt-issuer",
							KeysEndpoint: "key.ch",
							HeaderName:   "x-header-name",
							Endpoint:     "jwt.endpoint.ch",
						},
					},
				},
			},
		},
		{
			name:    "prepareIDPsQuery no config",
			prepare: prepareIDPsQuery,
			want: want{
				sqlExpectations: mockQueries(
<<<<<<< HEAD
					regexp.QuoteMeta(`SELECT projections.idps3.id,`+
						` projections.idps3.resource_owner,`+
						` projections.idps3.creation_date,`+
						` projections.idps3.change_date,`+
						` projections.idps3.sequence,`+
						` projections.idps3.state,`+
						` projections.idps3.name,`+
						` projections.idps3.styling_type,`+
						` projections.idps3.owner_type,`+
						` projections.idps3.auto_register,`+
						` projections.idps3_oidc_config.idp_id,`+
						` projections.idps3_oidc_config.client_id,`+
						` projections.idps3_oidc_config.client_secret,`+
						` projections.idps3_oidc_config.issuer,`+
						` projections.idps3_oidc_config.scopes,`+
						` projections.idps3_oidc_config.display_name_mapping,`+
						` projections.idps3_oidc_config.username_mapping,`+
						` projections.idps3_oidc_config.authorization_endpoint,`+
						` projections.idps3_oidc_config.token_endpoint,`+
						` projections.idps3_jwt_config.idp_id,`+
						` projections.idps3_jwt_config.issuer,`+
						` projections.idps3_jwt_config.keys_endpoint,`+
						` projections.idps3_jwt_config.header_name,`+
						` projections.idps3_jwt_config.endpoint,`+
						` COUNT(*) OVER ()`+
						` FROM projections.idps3`+
						` LEFT JOIN projections.idps3_oidc_config ON projections.idps3.id = projections.idps3_oidc_config.idp_id`+
						` LEFT JOIN projections.idps3_jwt_config ON projections.idps3.id = projections.idps3_jwt_config.idp_id`),
					[]string{
						"id",
						"resource_owner",
						"creation_date",
						"change_date",
						"sequence",
						"state",
						"name",
						"styling_type",
						"owner_type",
						"auto_register",
						// oidc config
						"idp_id",
						"client_id",
						"client_secret",
						"issuer",
						"scopes",
						"display_name_mapping",
						"username_mapping",
						"authorization_endpoint",
						"token_endpoint",
						"idp_id",
						"issuer",
						"keys_endpoint",
						"header_name",
						"endpoint",
						"count",
					},
=======
					regexp.QuoteMeta(idpsQuery),
					idpsCols,
>>>>>>> 5d17da54
					[][]driver.Value{
						{
							"idp-id",
							"ro",
							testNow,
							testNow,
							uint64(20211109),
							domain.IDPConfigStateActive,
							"idp-name",
							domain.IDPConfigStylingTypeGoogle,
							domain.IdentityProviderTypeOrg,
							true,
							// oidc config
							nil,
							nil,
							nil,
							nil,
							nil,
							nil,
							nil,
							nil,
							nil,
							// jwt config
							nil,
							nil,
							nil,
							nil,
							nil,
						},
					},
				),
			},
			object: &IDPs{
				SearchResponse: SearchResponse{
					Count: 1,
				},
				IDPs: []*IDP{
					{
						CreationDate:  testNow,
						ChangeDate:    testNow,
						Sequence:      20211109,
						ResourceOwner: "ro",
						ID:            "idp-id",
						State:         domain.IDPConfigStateActive,
						Name:          "idp-name",
						StylingType:   domain.IDPConfigStylingTypeGoogle,
						OwnerType:     domain.IdentityProviderTypeOrg,
						AutoRegister:  true,
					},
				},
			},
		},
		{
			name:    "prepareIDPsQuery all config types",
			prepare: prepareIDPsQuery,
			want: want{
				sqlExpectations: mockQueries(
<<<<<<< HEAD
					regexp.QuoteMeta(`SELECT projections.idps3.id,`+
						` projections.idps3.resource_owner,`+
						` projections.idps3.creation_date,`+
						` projections.idps3.change_date,`+
						` projections.idps3.sequence,`+
						` projections.idps3.state,`+
						` projections.idps3.name,`+
						` projections.idps3.styling_type,`+
						` projections.idps3.owner_type,`+
						` projections.idps3.auto_register,`+
						` projections.idps3_oidc_config.idp_id,`+
						` projections.idps3_oidc_config.client_id,`+
						` projections.idps3_oidc_config.client_secret,`+
						` projections.idps3_oidc_config.issuer,`+
						` projections.idps3_oidc_config.scopes,`+
						` projections.idps3_oidc_config.display_name_mapping,`+
						` projections.idps3_oidc_config.username_mapping,`+
						` projections.idps3_oidc_config.authorization_endpoint,`+
						` projections.idps3_oidc_config.token_endpoint,`+
						` projections.idps3_jwt_config.idp_id,`+
						` projections.idps3_jwt_config.issuer,`+
						` projections.idps3_jwt_config.keys_endpoint,`+
						` projections.idps3_jwt_config.header_name,`+
						` projections.idps3_jwt_config.endpoint,`+
						` COUNT(*) OVER ()`+
						` FROM projections.idps3`+
						` LEFT JOIN projections.idps3_oidc_config ON projections.idps3.id = projections.idps3_oidc_config.idp_id`+
						` LEFT JOIN projections.idps3_jwt_config ON projections.idps3.id = projections.idps3_jwt_config.idp_id`),
					[]string{
						"id",
						"resource_owner",
						"creation_date",
						"change_date",
						"sequence",
						"state",
						"name",
						"styling_type",
						"owner_type",
						"auto_register",
						// oidc config
						"idp_id",
						"client_id",
						"client_secret",
						"issuer",
						"scopes",
						"display_name_mapping",
						"username_mapping",
						"authorization_endpoint",
						"token_endpoint",
						"idp_id",
						"issuer",
						"keys_endpoint",
						"header_name",
						"endpoint",
						"count",
					},
=======
					regexp.QuoteMeta(idpsQuery),
					idpsCols,
>>>>>>> 5d17da54
					[][]driver.Value{
						{
							"idp-id-1",
							"ro",
							testNow,
							testNow,
							uint64(20211109),
							domain.IDPConfigStateActive,
							"idp-name",
							domain.IDPConfigStylingTypeGoogle,
							domain.IdentityProviderTypeOrg,
							true,
							// oidc config
							nil,
							nil,
							nil,
							nil,
							nil,
							nil,
							nil,
							nil,
							nil,
							// jwt config
							nil,
							nil,
							nil,
							nil,
							nil,
						},
						{
							"idp-id-2",
							"ro",
							testNow,
							testNow,
							uint64(20211109),
							domain.IDPConfigStateActive,
							"idp-name",
							domain.IDPConfigStylingTypeGoogle,
							domain.IdentityProviderTypeOrg,
							true,
							// oidc config
							"idp-id",
							"oidc-client-id",
							nil,
							"oidc-issuer",
							database.StringArray{"scope"},
							domain.OIDCMappingFieldEmail,
							domain.OIDCMappingFieldPreferredLoginName,
							"auth.endpoint.ch",
							"token.endpoint.ch",
							// jwt config
							nil,
							nil,
							nil,
							nil,
							nil,
						},
						{
							"idp-id-3",
							"ro",
							testNow,
							testNow,
							uint64(20211109),
							domain.IDPConfigStateActive,
							"idp-name",
							domain.IDPConfigStylingTypeGoogle,
							domain.IdentityProviderTypeOrg,
							true,
							// oidc config
							nil,
							nil,
							nil,
							nil,
							nil,
							nil,
							nil,
							nil,
							nil,
							// jwt config
							"idp-id",
							"jwt-issuer",
							"key.ch",
							"x-header-name",
							"jwt.endpoint.ch",
						},
					},
				),
			},
			object: &IDPs{
				SearchResponse: SearchResponse{
					Count: 3,
				},
				IDPs: []*IDP{
					{
						CreationDate:  testNow,
						ChangeDate:    testNow,
						Sequence:      20211109,
						ResourceOwner: "ro",
						ID:            "idp-id-1",
						State:         domain.IDPConfigStateActive,
						Name:          "idp-name",
						StylingType:   domain.IDPConfigStylingTypeGoogle,
						OwnerType:     domain.IdentityProviderTypeOrg,
						AutoRegister:  true,
					},
					{
						CreationDate:  testNow,
						ChangeDate:    testNow,
						Sequence:      20211109,
						ResourceOwner: "ro",
						ID:            "idp-id-2",
						State:         domain.IDPConfigStateActive,
						Name:          "idp-name",
						StylingType:   domain.IDPConfigStylingTypeGoogle,
						OwnerType:     domain.IdentityProviderTypeOrg,
						AutoRegister:  true,
						OIDCIDP: &OIDCIDP{
							IDPID:                 "idp-id",
							ClientID:              "oidc-client-id",
							ClientSecret:          &crypto.CryptoValue{},
							Issuer:                "oidc-issuer",
							Scopes:                database.StringArray{"scope"},
							DisplayNameMapping:    domain.OIDCMappingFieldEmail,
							UsernameMapping:       domain.OIDCMappingFieldPreferredLoginName,
							AuthorizationEndpoint: "auth.endpoint.ch",
							TokenEndpoint:         "token.endpoint.ch",
						},
					},
					{
						CreationDate:  testNow,
						ChangeDate:    testNow,
						Sequence:      20211109,
						ResourceOwner: "ro",
						ID:            "idp-id-3",
						State:         domain.IDPConfigStateActive,
						Name:          "idp-name",
						StylingType:   domain.IDPConfigStylingTypeGoogle,
						OwnerType:     domain.IdentityProviderTypeOrg,
						AutoRegister:  true,
						JWTIDP: &JWTIDP{
							IDPID:        "idp-id",
							Issuer:       "jwt-issuer",
							KeysEndpoint: "key.ch",
							HeaderName:   "x-header-name",
							Endpoint:     "jwt.endpoint.ch",
						},
					},
				},
			},
		},
		{
			name:    "prepareIDPsQuery sql err",
			prepare: prepareIDPsQuery,
			want: want{
				sqlExpectations: mockQueryErr(
<<<<<<< HEAD
					regexp.QuoteMeta(`SELECT projections.idps3.id,`+
						` projections.idps3.resource_owner,`+
						` projections.idps3.creation_date,`+
						` projections.idps3.change_date,`+
						` projections.idps3.sequence,`+
						` projections.idps3.state,`+
						` projections.idps3.name,`+
						` projections.idps3.styling_type,`+
						` projections.idps3.owner_type,`+
						` projections.idps3.auto_register,`+
						` projections.idps3_oidc_config.idp_id,`+
						` projections.idps3_oidc_config.client_id,`+
						` projections.idps3_oidc_config.client_secret,`+
						` projections.idps3_oidc_config.issuer,`+
						` projections.idps3_oidc_config.scopes,`+
						` projections.idps3_oidc_config.display_name_mapping,`+
						` projections.idps3_oidc_config.username_mapping,`+
						` projections.idps3_oidc_config.authorization_endpoint,`+
						` projections.idps3_oidc_config.token_endpoint,`+
						` projections.idps3_jwt_config.idp_id,`+
						` projections.idps3_jwt_config.issuer,`+
						` projections.idps3_jwt_config.keys_endpoint,`+
						` projections.idps3_jwt_config.header_name,`+
						` projections.idps3_jwt_config.endpoint,`+
						` COUNT(*) OVER ()`+
						` FROM projections.idps3`+
						` LEFT JOIN projections.idps3_oidc_config ON projections.idps3.id = projections.idps3_oidc_config.idp_id`+
						` LEFT JOIN projections.idps3_jwt_config ON projections.idps3.id = projections.idps3_jwt_config.idp_id`),
=======
					regexp.QuoteMeta(idpsQuery),
>>>>>>> 5d17da54
					sql.ErrConnDone,
				),
				err: func(err error) (error, bool) {
					if !errors.Is(err, sql.ErrConnDone) {
						return fmt.Errorf("err should be sql.ErrConnDone got: %w", err), false
					}
					return nil, true
				},
			},
			object: nil,
		},
	}
	for _, tt := range tests {
		t.Run(tt.name, func(t *testing.T) {
			assertPrepare(t, tt.prepare, tt.object, tt.want.sqlExpectations, tt.want.err)
		})
	}
}<|MERGE_RESOLUTION|>--- conflicted
+++ resolved
@@ -15,33 +15,33 @@
 )
 
 var (
-	idpQuery = `SELECT projections.idps2.id,` +
-		` projections.idps2.resource_owner,` +
-		` projections.idps2.creation_date,` +
-		` projections.idps2.change_date,` +
-		` projections.idps2.sequence,` +
-		` projections.idps2.state,` +
-		` projections.idps2.name,` +
-		` projections.idps2.styling_type,` +
-		` projections.idps2.owner_type,` +
-		` projections.idps2.auto_register,` +
-		` projections.idps2_oidc_config.idp_id,` +
-		` projections.idps2_oidc_config.client_id,` +
-		` projections.idps2_oidc_config.client_secret,` +
-		` projections.idps2_oidc_config.issuer,` +
-		` projections.idps2_oidc_config.scopes,` +
-		` projections.idps2_oidc_config.display_name_mapping,` +
-		` projections.idps2_oidc_config.username_mapping,` +
-		` projections.idps2_oidc_config.authorization_endpoint,` +
-		` projections.idps2_oidc_config.token_endpoint,` +
-		` projections.idps2_jwt_config.idp_id,` +
-		` projections.idps2_jwt_config.issuer,` +
-		` projections.idps2_jwt_config.keys_endpoint,` +
-		` projections.idps2_jwt_config.header_name,` +
-		` projections.idps2_jwt_config.endpoint` +
-		` FROM projections.idps2` +
-		` LEFT JOIN projections.idps2_oidc_config ON projections.idps2.id = projections.idps2_oidc_config.idp_id AND projections.idps2.instance_id = projections.idps2_oidc_config.instance_id` +
-		` LEFT JOIN projections.idps2_jwt_config ON projections.idps2.id = projections.idps2_jwt_config.idp_id AND projections.idps2.instance_id = projections.idps2_jwt_config.instance_id`
+	idpQuery = `SELECT projections.idps3.id,` +
+		` projections.idps3.resource_owner,` +
+		` projections.idps3.creation_date,` +
+		` projections.idps3.change_date,` +
+		` projections.idps3.sequence,` +
+		` projections.idps3.state,` +
+		` projections.idps3.name,` +
+		` projections.idps3.styling_type,` +
+		` projections.idps3.owner_type,` +
+		` projections.idps3.auto_register,` +
+		` projections.idps3_oidc_config.idp_id,` +
+		` projections.idps3_oidc_config.client_id,` +
+		` projections.idps3_oidc_config.client_secret,` +
+		` projections.idps3_oidc_config.issuer,` +
+		` projections.idps3_oidc_config.scopes,` +
+		` projections.idps3_oidc_config.display_name_mapping,` +
+		` projections.idps3_oidc_config.username_mapping,` +
+		` projections.idps3_oidc_config.authorization_endpoint,` +
+		` projections.idps3_oidc_config.token_endpoint,` +
+		` projections.idps3_jwt_config.idp_id,` +
+		` projections.idps3_jwt_config.issuer,` +
+		` projections.idps3_jwt_config.keys_endpoint,` +
+		` projections.idps3_jwt_config.header_name,` +
+		` projections.idps3_jwt_config.endpoint` +
+		` FROM projections.idps3` +
+		` LEFT JOIN projections.idps3_oidc_config ON projections.idps3.id = projections.idps3_oidc_config.idp_id AND projections.idps3.instance_id = projections.idps3_oidc_config.instance_id` +
+		` LEFT JOIN projections.idps3_jwt_config ON projections.idps3.id = projections.idps3_jwt_config.idp_id AND projections.idps3.instance_id = projections.idps3_jwt_config.instance_id`
 	idpCols = []string{
 		"id",
 		"resource_owner",
@@ -70,34 +70,34 @@
 		"header_name",
 		"endpoint",
 	}
-	idpsQuery = `SELECT projections.idps2.id,` +
-		` projections.idps2.resource_owner,` +
-		` projections.idps2.creation_date,` +
-		` projections.idps2.change_date,` +
-		` projections.idps2.sequence,` +
-		` projections.idps2.state,` +
-		` projections.idps2.name,` +
-		` projections.idps2.styling_type,` +
-		` projections.idps2.owner_type,` +
-		` projections.idps2.auto_register,` +
-		` projections.idps2_oidc_config.idp_id,` +
-		` projections.idps2_oidc_config.client_id,` +
-		` projections.idps2_oidc_config.client_secret,` +
-		` projections.idps2_oidc_config.issuer,` +
-		` projections.idps2_oidc_config.scopes,` +
-		` projections.idps2_oidc_config.display_name_mapping,` +
-		` projections.idps2_oidc_config.username_mapping,` +
-		` projections.idps2_oidc_config.authorization_endpoint,` +
-		` projections.idps2_oidc_config.token_endpoint,` +
-		` projections.idps2_jwt_config.idp_id,` +
-		` projections.idps2_jwt_config.issuer,` +
-		` projections.idps2_jwt_config.keys_endpoint,` +
-		` projections.idps2_jwt_config.header_name,` +
-		` projections.idps2_jwt_config.endpoint,` +
+	idpsQuery = `SELECT projections.idps3.id,` +
+		` projections.idps3.resource_owner,` +
+		` projections.idps3.creation_date,` +
+		` projections.idps3.change_date,` +
+		` projections.idps3.sequence,` +
+		` projections.idps3.state,` +
+		` projections.idps3.name,` +
+		` projections.idps3.styling_type,` +
+		` projections.idps3.owner_type,` +
+		` projections.idps3.auto_register,` +
+		` projections.idps3_oidc_config.idp_id,` +
+		` projections.idps3_oidc_config.client_id,` +
+		` projections.idps3_oidc_config.client_secret,` +
+		` projections.idps3_oidc_config.issuer,` +
+		` projections.idps3_oidc_config.scopes,` +
+		` projections.idps3_oidc_config.display_name_mapping,` +
+		` projections.idps3_oidc_config.username_mapping,` +
+		` projections.idps3_oidc_config.authorization_endpoint,` +
+		` projections.idps3_oidc_config.token_endpoint,` +
+		` projections.idps3_jwt_config.idp_id,` +
+		` projections.idps3_jwt_config.issuer,` +
+		` projections.idps3_jwt_config.keys_endpoint,` +
+		` projections.idps3_jwt_config.header_name,` +
+		` projections.idps3_jwt_config.endpoint,` +
 		` COUNT(*) OVER ()` +
-		` FROM projections.idps2` +
-		` LEFT JOIN projections.idps2_oidc_config ON projections.idps2.id = projections.idps2_oidc_config.idp_id AND projections.idps2.instance_id = projections.idps2_oidc_config.instance_id` +
-		` LEFT JOIN projections.idps2_jwt_config ON projections.idps2.id = projections.idps2_jwt_config.idp_id AND projections.idps2.instance_id = projections.idps2_jwt_config.instance_id`
+		` FROM projections.idps3` +
+		` LEFT JOIN projections.idps3_oidc_config ON projections.idps3.id = projections.idps3_oidc_config.idp_id AND projections.idps3.instance_id = projections.idps3_oidc_config.instance_id` +
+		` LEFT JOIN projections.idps3_jwt_config ON projections.idps3.id = projections.idps3_jwt_config.idp_id AND projections.idps3.instance_id = projections.idps3_jwt_config.instance_id`
 	idpsCols = []string{
 		"id",
 		"resource_owner",
@@ -145,37 +145,7 @@
 			prepare: prepareIDPByIDQuery,
 			want: want{
 				sqlExpectations: mockQuery(
-<<<<<<< HEAD
-					regexp.QuoteMeta(`SELECT projections.idps3.id,`+
-						` projections.idps3.resource_owner,`+
-						` projections.idps3.creation_date,`+
-						` projections.idps3.change_date,`+
-						` projections.idps3.sequence,`+
-						` projections.idps3.state,`+
-						` projections.idps3.name,`+
-						` projections.idps3.styling_type,`+
-						` projections.idps3.owner_type,`+
-						` projections.idps3.auto_register,`+
-						` projections.idps3_oidc_config.idp_id,`+
-						` projections.idps3_oidc_config.client_id,`+
-						` projections.idps3_oidc_config.client_secret,`+
-						` projections.idps3_oidc_config.issuer,`+
-						` projections.idps3_oidc_config.scopes,`+
-						` projections.idps3_oidc_config.display_name_mapping,`+
-						` projections.idps3_oidc_config.username_mapping,`+
-						` projections.idps3_oidc_config.authorization_endpoint,`+
-						` projections.idps3_oidc_config.token_endpoint,`+
-						` projections.idps3_jwt_config.idp_id,`+
-						` projections.idps3_jwt_config.issuer,`+
-						` projections.idps3_jwt_config.keys_endpoint,`+
-						` projections.idps3_jwt_config.header_name,`+
-						` projections.idps3_jwt_config.endpoint`+
-						` FROM projections.idps3`+
-						` LEFT JOIN projections.idps3_oidc_config ON projections.idps3.id = projections.idps3_oidc_config.idp_id`+
-						` LEFT JOIN projections.idps3_jwt_config ON projections.idps3.id = projections.idps3_jwt_config.idp_id`),
-=======
 					regexp.QuoteMeta(idpQuery),
->>>>>>> 5d17da54
 					nil,
 					nil,
 				),
@@ -193,66 +163,8 @@
 			prepare: prepareIDPByIDQuery,
 			want: want{
 				sqlExpectations: mockQuery(
-<<<<<<< HEAD
-					regexp.QuoteMeta(`SELECT projections.idps3.id,`+
-						` projections.idps3.resource_owner,`+
-						` projections.idps3.creation_date,`+
-						` projections.idps3.change_date,`+
-						` projections.idps3.sequence,`+
-						` projections.idps3.state,`+
-						` projections.idps3.name,`+
-						` projections.idps3.styling_type,`+
-						` projections.idps3.owner_type,`+
-						` projections.idps3.auto_register,`+
-						` projections.idps3_oidc_config.idp_id,`+
-						` projections.idps3_oidc_config.client_id,`+
-						` projections.idps3_oidc_config.client_secret,`+
-						` projections.idps3_oidc_config.issuer,`+
-						` projections.idps3_oidc_config.scopes,`+
-						` projections.idps3_oidc_config.display_name_mapping,`+
-						` projections.idps3_oidc_config.username_mapping,`+
-						` projections.idps3_oidc_config.authorization_endpoint,`+
-						` projections.idps3_oidc_config.token_endpoint,`+
-						` projections.idps3_jwt_config.idp_id,`+
-						` projections.idps3_jwt_config.issuer,`+
-						` projections.idps3_jwt_config.keys_endpoint,`+
-						` projections.idps3_jwt_config.header_name,`+
-						` projections.idps3_jwt_config.endpoint`+
-						` FROM projections.idps3`+
-						` LEFT JOIN projections.idps3_oidc_config ON projections.idps3.id = projections.idps3_oidc_config.idp_id`+
-						` LEFT JOIN projections.idps3_jwt_config ON projections.idps3.id = projections.idps3_jwt_config.idp_id`),
-					[]string{
-						"id",
-						"resource_owner",
-						"creation_date",
-						"change_date",
-						"sequence",
-						"state",
-						"name",
-						"styling_type",
-						"owner_type",
-						"auto_register",
-						// oidc config
-						"idp_id",
-						"client_id",
-						"client_secret",
-						"issuer",
-						"scopes",
-						"display_name_mapping",
-						"username_mapping",
-						"authorization_endpoint",
-						"token_endpoint",
-						// jwt config
-						"idp_id",
-						"issuer",
-						"keys_endpoint",
-						"header_name",
-						"endpoint",
-					},
-=======
 					regexp.QuoteMeta(idpQuery),
 					idpCols,
->>>>>>> 5d17da54
 					[]driver.Value{
 						"idp-id",
 						"ro",
@@ -312,66 +224,8 @@
 			prepare: prepareIDPByIDQuery,
 			want: want{
 				sqlExpectations: mockQuery(
-<<<<<<< HEAD
-					regexp.QuoteMeta(`SELECT projections.idps3.id,`+
-						` projections.idps3.resource_owner,`+
-						` projections.idps3.creation_date,`+
-						` projections.idps3.change_date,`+
-						` projections.idps3.sequence,`+
-						` projections.idps3.state,`+
-						` projections.idps3.name,`+
-						` projections.idps3.styling_type,`+
-						` projections.idps3.owner_type,`+
-						` projections.idps3.auto_register,`+
-						` projections.idps3_oidc_config.idp_id,`+
-						` projections.idps3_oidc_config.client_id,`+
-						` projections.idps3_oidc_config.client_secret,`+
-						` projections.idps3_oidc_config.issuer,`+
-						` projections.idps3_oidc_config.scopes,`+
-						` projections.idps3_oidc_config.display_name_mapping,`+
-						` projections.idps3_oidc_config.username_mapping,`+
-						` projections.idps3_oidc_config.authorization_endpoint,`+
-						` projections.idps3_oidc_config.token_endpoint,`+
-						` projections.idps3_jwt_config.idp_id,`+
-						` projections.idps3_jwt_config.issuer,`+
-						` projections.idps3_jwt_config.keys_endpoint,`+
-						` projections.idps3_jwt_config.header_name,`+
-						` projections.idps3_jwt_config.endpoint`+
-						` FROM projections.idps3`+
-						` LEFT JOIN projections.idps3_oidc_config ON projections.idps3.id = projections.idps3_oidc_config.idp_id`+
-						` LEFT JOIN projections.idps3_jwt_config ON projections.idps3.id = projections.idps3_jwt_config.idp_id`),
-					[]string{
-						"id",
-						"resource_owner",
-						"creation_date",
-						"change_date",
-						"sequence",
-						"state",
-						"name",
-						"styling_type",
-						"owner_type",
-						"auto_register",
-						// oidc config
-						"idp_id",
-						"client_id",
-						"client_secret",
-						"issuer",
-						"scopes",
-						"display_name_mapping",
-						"username_mapping",
-						"authorization_endpoint",
-						"token_endpoint",
-						// jwt config
-						"idp_id",
-						"issuer",
-						"keys_endpoint",
-						"header_name",
-						"endpoint",
-					},
-=======
 					regexp.QuoteMeta(idpQuery),
 					idpCols,
->>>>>>> 5d17da54
 					[]driver.Value{
 						"idp-id",
 						"ro",
@@ -427,66 +281,8 @@
 			prepare: prepareIDPByIDQuery,
 			want: want{
 				sqlExpectations: mockQuery(
-<<<<<<< HEAD
-					regexp.QuoteMeta(`SELECT projections.idps3.id,`+
-						` projections.idps3.resource_owner,`+
-						` projections.idps3.creation_date,`+
-						` projections.idps3.change_date,`+
-						` projections.idps3.sequence,`+
-						` projections.idps3.state,`+
-						` projections.idps3.name,`+
-						` projections.idps3.styling_type,`+
-						` projections.idps3.owner_type,`+
-						` projections.idps3.auto_register,`+
-						` projections.idps3_oidc_config.idp_id,`+
-						` projections.idps3_oidc_config.client_id,`+
-						` projections.idps3_oidc_config.client_secret,`+
-						` projections.idps3_oidc_config.issuer,`+
-						` projections.idps3_oidc_config.scopes,`+
-						` projections.idps3_oidc_config.display_name_mapping,`+
-						` projections.idps3_oidc_config.username_mapping,`+
-						` projections.idps3_oidc_config.authorization_endpoint,`+
-						` projections.idps3_oidc_config.token_endpoint,`+
-						` projections.idps3_jwt_config.idp_id,`+
-						` projections.idps3_jwt_config.issuer,`+
-						` projections.idps3_jwt_config.keys_endpoint,`+
-						` projections.idps3_jwt_config.header_name,`+
-						` projections.idps3_jwt_config.endpoint`+
-						` FROM projections.idps3`+
-						` LEFT JOIN projections.idps3_oidc_config ON projections.idps3.id = projections.idps3_oidc_config.idp_id`+
-						` LEFT JOIN projections.idps3_jwt_config ON projections.idps3.id = projections.idps3_jwt_config.idp_id`),
-					[]string{
-						"id",
-						"resource_owner",
-						"creation_date",
-						"change_date",
-						"sequence",
-						"state",
-						"name",
-						"styling_type",
-						"owner_type",
-						"auto_register",
-						// oidc config
-						"idp_id",
-						"client_id",
-						"client_secret",
-						"issuer",
-						"scopes",
-						"display_name_mapping",
-						"username_mapping",
-						"authorization_endpoint",
-						"token_endpoint",
-						// jwt config
-						"idp_id",
-						"issuer",
-						"keys_endpoint",
-						"header_name",
-						"endpoint",
-					},
-=======
 					regexp.QuoteMeta(idpQuery),
 					idpCols,
->>>>>>> 5d17da54
 					[]driver.Value{
 						"idp-id",
 						"ro",
@@ -535,37 +331,7 @@
 			prepare: prepareIDPByIDQuery,
 			want: want{
 				sqlExpectations: mockQueryErr(
-<<<<<<< HEAD
-					regexp.QuoteMeta(`SELECT projections.idps3.id,`+
-						` projections.idps3.resource_owner,`+
-						` projections.idps3.creation_date,`+
-						` projections.idps3.change_date,`+
-						` projections.idps3.sequence,`+
-						` projections.idps3.state,`+
-						` projections.idps3.name,`+
-						` projections.idps3.styling_type,`+
-						` projections.idps3.owner_type,`+
-						` projections.idps3.auto_register,`+
-						` projections.idps3_oidc_config.idp_id,`+
-						` projections.idps3_oidc_config.client_id,`+
-						` projections.idps3_oidc_config.client_secret,`+
-						` projections.idps3_oidc_config.issuer,`+
-						` projections.idps3_oidc_config.scopes,`+
-						` projections.idps3_oidc_config.display_name_mapping,`+
-						` projections.idps3_oidc_config.username_mapping,`+
-						` projections.idps3_oidc_config.authorization_endpoint,`+
-						` projections.idps3_oidc_config.token_endpoint,`+
-						` projections.idps3_jwt_config.idp_id,`+
-						` projections.idps3_jwt_config.issuer,`+
-						` projections.idps3_jwt_config.keys_endpoint,`+
-						` projections.idps3_jwt_config.header_name,`+
-						` projections.idps3_jwt_config.endpoint`+
-						` FROM projections.idps3`+
-						` LEFT JOIN projections.idps3_oidc_config ON projections.idps3.id = projections.idps3_oidc_config.idp_id`+
-						` LEFT JOIN projections.idps3_jwt_config ON projections.idps3.id = projections.idps3_jwt_config.idp_id`),
-=======
 					regexp.QuoteMeta(idpQuery),
->>>>>>> 5d17da54
 					sql.ErrConnDone,
 				),
 				err: func(err error) (error, bool) {
@@ -582,38 +348,7 @@
 			prepare: prepareIDPsQuery,
 			want: want{
 				sqlExpectations: mockQueries(
-<<<<<<< HEAD
-					regexp.QuoteMeta(`SELECT projections.idps3.id,`+
-						` projections.idps3.resource_owner,`+
-						` projections.idps3.creation_date,`+
-						` projections.idps3.change_date,`+
-						` projections.idps3.sequence,`+
-						` projections.idps3.state,`+
-						` projections.idps3.name,`+
-						` projections.idps3.styling_type,`+
-						` projections.idps3.owner_type,`+
-						` projections.idps3.auto_register,`+
-						` projections.idps3_oidc_config.idp_id,`+
-						` projections.idps3_oidc_config.client_id,`+
-						` projections.idps3_oidc_config.client_secret,`+
-						` projections.idps3_oidc_config.issuer,`+
-						` projections.idps3_oidc_config.scopes,`+
-						` projections.idps3_oidc_config.display_name_mapping,`+
-						` projections.idps3_oidc_config.username_mapping,`+
-						` projections.idps3_oidc_config.authorization_endpoint,`+
-						` projections.idps3_oidc_config.token_endpoint,`+
-						` projections.idps3_jwt_config.idp_id,`+
-						` projections.idps3_jwt_config.issuer,`+
-						` projections.idps3_jwt_config.keys_endpoint,`+
-						` projections.idps3_jwt_config.header_name,`+
-						` projections.idps3_jwt_config.endpoint,`+
-						` COUNT(*) OVER ()`+
-						` FROM projections.idps3`+
-						` LEFT JOIN projections.idps3_oidc_config ON projections.idps3.id = projections.idps3_oidc_config.idp_id`+
-						` LEFT JOIN projections.idps3_jwt_config ON projections.idps3.id = projections.idps3_jwt_config.idp_id`),
-=======
 					regexp.QuoteMeta(idpsQuery),
->>>>>>> 5d17da54
 					nil,
 					nil,
 				),
@@ -631,68 +366,8 @@
 			prepare: prepareIDPsQuery,
 			want: want{
 				sqlExpectations: mockQueries(
-<<<<<<< HEAD
-					regexp.QuoteMeta(`SELECT projections.idps3.id,`+
-						` projections.idps3.resource_owner,`+
-						` projections.idps3.creation_date,`+
-						` projections.idps3.change_date,`+
-						` projections.idps3.sequence,`+
-						` projections.idps3.state,`+
-						` projections.idps3.name,`+
-						` projections.idps3.styling_type,`+
-						` projections.idps3.owner_type,`+
-						` projections.idps3.auto_register,`+
-						` projections.idps3_oidc_config.idp_id,`+
-						` projections.idps3_oidc_config.client_id,`+
-						` projections.idps3_oidc_config.client_secret,`+
-						` projections.idps3_oidc_config.issuer,`+
-						` projections.idps3_oidc_config.scopes,`+
-						` projections.idps3_oidc_config.display_name_mapping,`+
-						` projections.idps3_oidc_config.username_mapping,`+
-						` projections.idps3_oidc_config.authorization_endpoint,`+
-						` projections.idps3_oidc_config.token_endpoint,`+
-						` projections.idps3_jwt_config.idp_id,`+
-						` projections.idps3_jwt_config.issuer,`+
-						` projections.idps3_jwt_config.keys_endpoint,`+
-						` projections.idps3_jwt_config.header_name,`+
-						` projections.idps3_jwt_config.endpoint,`+
-						` COUNT(*) OVER ()`+
-						` FROM projections.idps3`+
-						` LEFT JOIN projections.idps3_oidc_config ON projections.idps3.id = projections.idps3_oidc_config.idp_id`+
-						` LEFT JOIN projections.idps3_jwt_config ON projections.idps3.id = projections.idps3_jwt_config.idp_id`),
-					[]string{
-						"id",
-						"resource_owner",
-						"creation_date",
-						"change_date",
-						"sequence",
-						"state",
-						"name",
-						"styling_type",
-						"owner_type",
-						"auto_register",
-						// oidc config
-						"idp_id",
-						"client_id",
-						"client_secret",
-						"issuer",
-						"scopes",
-						"display_name_mapping",
-						"username_mapping",
-						"authorization_endpoint",
-						"token_endpoint",
-						// jwt config
-						"idp_id",
-						"issuer",
-						"keys_endpoint",
-						"header_name",
-						"endpoint",
-						"count",
-					},
-=======
 					regexp.QuoteMeta(idpsQuery),
 					idpsCols,
->>>>>>> 5d17da54
 					[][]driver.Value{
 						{
 							"idp-id",
@@ -761,67 +436,8 @@
 			prepare: prepareIDPsQuery,
 			want: want{
 				sqlExpectations: mockQueries(
-<<<<<<< HEAD
-					regexp.QuoteMeta(`SELECT projections.idps3.id,`+
-						` projections.idps3.resource_owner,`+
-						` projections.idps3.creation_date,`+
-						` projections.idps3.change_date,`+
-						` projections.idps3.sequence,`+
-						` projections.idps3.state,`+
-						` projections.idps3.name,`+
-						` projections.idps3.styling_type,`+
-						` projections.idps3.owner_type,`+
-						` projections.idps3.auto_register,`+
-						` projections.idps3_oidc_config.idp_id,`+
-						` projections.idps3_oidc_config.client_id,`+
-						` projections.idps3_oidc_config.client_secret,`+
-						` projections.idps3_oidc_config.issuer,`+
-						` projections.idps3_oidc_config.scopes,`+
-						` projections.idps3_oidc_config.display_name_mapping,`+
-						` projections.idps3_oidc_config.username_mapping,`+
-						` projections.idps3_oidc_config.authorization_endpoint,`+
-						` projections.idps3_oidc_config.token_endpoint,`+
-						` projections.idps3_jwt_config.idp_id,`+
-						` projections.idps3_jwt_config.issuer,`+
-						` projections.idps3_jwt_config.keys_endpoint,`+
-						` projections.idps3_jwt_config.header_name,`+
-						` projections.idps3_jwt_config.endpoint,`+
-						` COUNT(*) OVER ()`+
-						` FROM projections.idps3`+
-						` LEFT JOIN projections.idps3_oidc_config ON projections.idps3.id = projections.idps3_oidc_config.idp_id`+
-						` LEFT JOIN projections.idps3_jwt_config ON projections.idps3.id = projections.idps3_jwt_config.idp_id`),
-					[]string{
-						"id",
-						"resource_owner",
-						"creation_date",
-						"change_date",
-						"sequence",
-						"state",
-						"name",
-						"styling_type",
-						"owner_type",
-						"auto_register",
-						// oidc config
-						"idp_id",
-						"client_id",
-						"client_secret",
-						"issuer",
-						"scopes",
-						"display_name_mapping",
-						"username_mapping",
-						"authorization_endpoint",
-						"token_endpoint",
-						"idp_id",
-						"issuer",
-						"keys_endpoint",
-						"header_name",
-						"endpoint",
-						"count",
-					},
-=======
 					regexp.QuoteMeta(idpsQuery),
 					idpsCols,
->>>>>>> 5d17da54
 					[][]driver.Value{
 						{
 							"idp-id",
@@ -886,67 +502,8 @@
 			prepare: prepareIDPsQuery,
 			want: want{
 				sqlExpectations: mockQueries(
-<<<<<<< HEAD
-					regexp.QuoteMeta(`SELECT projections.idps3.id,`+
-						` projections.idps3.resource_owner,`+
-						` projections.idps3.creation_date,`+
-						` projections.idps3.change_date,`+
-						` projections.idps3.sequence,`+
-						` projections.idps3.state,`+
-						` projections.idps3.name,`+
-						` projections.idps3.styling_type,`+
-						` projections.idps3.owner_type,`+
-						` projections.idps3.auto_register,`+
-						` projections.idps3_oidc_config.idp_id,`+
-						` projections.idps3_oidc_config.client_id,`+
-						` projections.idps3_oidc_config.client_secret,`+
-						` projections.idps3_oidc_config.issuer,`+
-						` projections.idps3_oidc_config.scopes,`+
-						` projections.idps3_oidc_config.display_name_mapping,`+
-						` projections.idps3_oidc_config.username_mapping,`+
-						` projections.idps3_oidc_config.authorization_endpoint,`+
-						` projections.idps3_oidc_config.token_endpoint,`+
-						` projections.idps3_jwt_config.idp_id,`+
-						` projections.idps3_jwt_config.issuer,`+
-						` projections.idps3_jwt_config.keys_endpoint,`+
-						` projections.idps3_jwt_config.header_name,`+
-						` projections.idps3_jwt_config.endpoint,`+
-						` COUNT(*) OVER ()`+
-						` FROM projections.idps3`+
-						` LEFT JOIN projections.idps3_oidc_config ON projections.idps3.id = projections.idps3_oidc_config.idp_id`+
-						` LEFT JOIN projections.idps3_jwt_config ON projections.idps3.id = projections.idps3_jwt_config.idp_id`),
-					[]string{
-						"id",
-						"resource_owner",
-						"creation_date",
-						"change_date",
-						"sequence",
-						"state",
-						"name",
-						"styling_type",
-						"owner_type",
-						"auto_register",
-						// oidc config
-						"idp_id",
-						"client_id",
-						"client_secret",
-						"issuer",
-						"scopes",
-						"display_name_mapping",
-						"username_mapping",
-						"authorization_endpoint",
-						"token_endpoint",
-						"idp_id",
-						"issuer",
-						"keys_endpoint",
-						"header_name",
-						"endpoint",
-						"count",
-					},
-=======
 					regexp.QuoteMeta(idpsQuery),
 					idpsCols,
->>>>>>> 5d17da54
 					[][]driver.Value{
 						{
 							"idp-id",
@@ -1004,67 +561,8 @@
 			prepare: prepareIDPsQuery,
 			want: want{
 				sqlExpectations: mockQueries(
-<<<<<<< HEAD
-					regexp.QuoteMeta(`SELECT projections.idps3.id,`+
-						` projections.idps3.resource_owner,`+
-						` projections.idps3.creation_date,`+
-						` projections.idps3.change_date,`+
-						` projections.idps3.sequence,`+
-						` projections.idps3.state,`+
-						` projections.idps3.name,`+
-						` projections.idps3.styling_type,`+
-						` projections.idps3.owner_type,`+
-						` projections.idps3.auto_register,`+
-						` projections.idps3_oidc_config.idp_id,`+
-						` projections.idps3_oidc_config.client_id,`+
-						` projections.idps3_oidc_config.client_secret,`+
-						` projections.idps3_oidc_config.issuer,`+
-						` projections.idps3_oidc_config.scopes,`+
-						` projections.idps3_oidc_config.display_name_mapping,`+
-						` projections.idps3_oidc_config.username_mapping,`+
-						` projections.idps3_oidc_config.authorization_endpoint,`+
-						` projections.idps3_oidc_config.token_endpoint,`+
-						` projections.idps3_jwt_config.idp_id,`+
-						` projections.idps3_jwt_config.issuer,`+
-						` projections.idps3_jwt_config.keys_endpoint,`+
-						` projections.idps3_jwt_config.header_name,`+
-						` projections.idps3_jwt_config.endpoint,`+
-						` COUNT(*) OVER ()`+
-						` FROM projections.idps3`+
-						` LEFT JOIN projections.idps3_oidc_config ON projections.idps3.id = projections.idps3_oidc_config.idp_id`+
-						` LEFT JOIN projections.idps3_jwt_config ON projections.idps3.id = projections.idps3_jwt_config.idp_id`),
-					[]string{
-						"id",
-						"resource_owner",
-						"creation_date",
-						"change_date",
-						"sequence",
-						"state",
-						"name",
-						"styling_type",
-						"owner_type",
-						"auto_register",
-						// oidc config
-						"idp_id",
-						"client_id",
-						"client_secret",
-						"issuer",
-						"scopes",
-						"display_name_mapping",
-						"username_mapping",
-						"authorization_endpoint",
-						"token_endpoint",
-						"idp_id",
-						"issuer",
-						"keys_endpoint",
-						"header_name",
-						"endpoint",
-						"count",
-					},
-=======
 					regexp.QuoteMeta(idpsQuery),
 					idpsCols,
->>>>>>> 5d17da54
 					[][]driver.Value{
 						{
 							"idp-id-1",
@@ -1220,38 +718,7 @@
 			prepare: prepareIDPsQuery,
 			want: want{
 				sqlExpectations: mockQueryErr(
-<<<<<<< HEAD
-					regexp.QuoteMeta(`SELECT projections.idps3.id,`+
-						` projections.idps3.resource_owner,`+
-						` projections.idps3.creation_date,`+
-						` projections.idps3.change_date,`+
-						` projections.idps3.sequence,`+
-						` projections.idps3.state,`+
-						` projections.idps3.name,`+
-						` projections.idps3.styling_type,`+
-						` projections.idps3.owner_type,`+
-						` projections.idps3.auto_register,`+
-						` projections.idps3_oidc_config.idp_id,`+
-						` projections.idps3_oidc_config.client_id,`+
-						` projections.idps3_oidc_config.client_secret,`+
-						` projections.idps3_oidc_config.issuer,`+
-						` projections.idps3_oidc_config.scopes,`+
-						` projections.idps3_oidc_config.display_name_mapping,`+
-						` projections.idps3_oidc_config.username_mapping,`+
-						` projections.idps3_oidc_config.authorization_endpoint,`+
-						` projections.idps3_oidc_config.token_endpoint,`+
-						` projections.idps3_jwt_config.idp_id,`+
-						` projections.idps3_jwt_config.issuer,`+
-						` projections.idps3_jwt_config.keys_endpoint,`+
-						` projections.idps3_jwt_config.header_name,`+
-						` projections.idps3_jwt_config.endpoint,`+
-						` COUNT(*) OVER ()`+
-						` FROM projections.idps3`+
-						` LEFT JOIN projections.idps3_oidc_config ON projections.idps3.id = projections.idps3_oidc_config.idp_id`+
-						` LEFT JOIN projections.idps3_jwt_config ON projections.idps3.id = projections.idps3_jwt_config.idp_id`),
-=======
 					regexp.QuoteMeta(idpsQuery),
->>>>>>> 5d17da54
 					sql.ErrConnDone,
 				),
 				err: func(err error) (error, bool) {
