--- conflicted
+++ resolved
@@ -242,11 +242,7 @@
 	}
 )
 
-<<<<<<< HEAD
-func (q *Queries) AppByProjectAndAppID(ctx context.Context, shouldTriggerBulk bool, projectID, appID string) (_ *App, err error) {
-=======
 func (q *Queries) AppByProjectAndAppID(ctx context.Context, shouldTriggerBulk bool, projectID, appID string, withOwnerRemoved bool) (_ *App, err error) {
->>>>>>> add232d1
 	ctx, span := tracing.NewSpan(ctx)
 	defer func() { span.EndWithError(err) }()
 
@@ -272,11 +268,7 @@
 	return scan(row)
 }
 
-<<<<<<< HEAD
-func (q *Queries) AppByID(ctx context.Context, appID string) (_ *App, err error) {
-=======
 func (q *Queries) AppByID(ctx context.Context, appID string, withOwnerRemoved bool) (_ *App, err error) {
->>>>>>> add232d1
 	ctx, span := tracing.NewSpan(ctx)
 	defer func() { span.EndWithError(err) }()
 
@@ -297,11 +289,7 @@
 	return scan(row)
 }
 
-<<<<<<< HEAD
-func (q *Queries) AppBySAMLEntityID(ctx context.Context, entityID string) (_ *App, err error) {
-=======
 func (q *Queries) AppBySAMLEntityID(ctx context.Context, entityID string, withOwnerRemoved bool) (_ *App, err error) {
->>>>>>> add232d1
 	ctx, span := tracing.NewSpan(ctx)
 	defer func() { span.EndWithError(err) }()
 
@@ -322,11 +310,7 @@
 	return scan(row)
 }
 
-<<<<<<< HEAD
-func (q *Queries) ProjectByClientID(ctx context.Context, appID string) (_ *Project, err error) {
-=======
 func (q *Queries) ProjectByClientID(ctx context.Context, appID string, withOwnerRemoved bool) (_ *Project, err error) {
->>>>>>> add232d1
 	ctx, span := tracing.NewSpan(ctx)
 	defer func() { span.EndWithError(err) }()
 
@@ -351,11 +335,7 @@
 	return scan(row)
 }
 
-<<<<<<< HEAD
-func (q *Queries) ProjectIDFromOIDCClientID(ctx context.Context, appID string) (_ string, err error) {
-=======
 func (q *Queries) ProjectIDFromOIDCClientID(ctx context.Context, appID string, withOwnerRemoved bool) (_ string, err error) {
->>>>>>> add232d1
 	ctx, span := tracing.NewSpan(ctx)
 	defer func() { span.EndWithError(err) }()
 
@@ -376,11 +356,7 @@
 	return scan(row)
 }
 
-<<<<<<< HEAD
-func (q *Queries) ProjectIDFromClientID(ctx context.Context, appID string) (_ string, err error) {
-=======
 func (q *Queries) ProjectIDFromClientID(ctx context.Context, appID string, withOwnerRemoved bool) (_ string, err error) {
->>>>>>> add232d1
 	ctx, span := tracing.NewSpan(ctx)
 	defer func() { span.EndWithError(err) }()
 
@@ -406,11 +382,7 @@
 	return scan(row)
 }
 
-<<<<<<< HEAD
-func (q *Queries) ProjectByOIDCClientID(ctx context.Context, id string) (_ *Project, err error) {
-=======
 func (q *Queries) ProjectByOIDCClientID(ctx context.Context, id string, withOwnerRemoved bool) (_ *Project, err error) {
->>>>>>> add232d1
 	ctx, span := tracing.NewSpan(ctx)
 	defer func() { span.EndWithError(err) }()
 
@@ -431,11 +403,7 @@
 	return scan(row)
 }
 
-<<<<<<< HEAD
-func (q *Queries) AppByOIDCClientID(ctx context.Context, clientID string) (_ *App, err error) {
-=======
 func (q *Queries) AppByOIDCClientID(ctx context.Context, clientID string, withOwnerRemoved bool) (_ *App, err error) {
->>>>>>> add232d1
 	ctx, span := tracing.NewSpan(ctx)
 	defer func() { span.EndWithError(err) }()
 
@@ -456,11 +424,7 @@
 	return scan(row)
 }
 
-<<<<<<< HEAD
-func (q *Queries) AppByClientID(ctx context.Context, clientID string) (_ *App, err error) {
-=======
 func (q *Queries) AppByClientID(ctx context.Context, clientID string, withOwnerRemoved bool) (_ *App, err error) {
->>>>>>> add232d1
 	ctx, span := tracing.NewSpan(ctx)
 	defer func() { span.EndWithError(err) }()
 
@@ -484,11 +448,7 @@
 	return scan(row)
 }
 
-<<<<<<< HEAD
-func (q *Queries) SearchApps(ctx context.Context, queries *AppSearchQueries) (_ *Apps, err error) {
-=======
 func (q *Queries) SearchApps(ctx context.Context, queries *AppSearchQueries, withOwnerRemoved bool) (_ *Apps, err error) {
->>>>>>> add232d1
 	ctx, span := tracing.NewSpan(ctx)
 	defer func() { span.EndWithError(err) }()
 
@@ -514,11 +474,7 @@
 	return apps, err
 }
 
-<<<<<<< HEAD
-func (q *Queries) SearchClientIDs(ctx context.Context, queries *AppSearchQueries) (_ []string, err error) {
-=======
 func (q *Queries) SearchClientIDs(ctx context.Context, queries *AppSearchQueries, withOwnerRemoved bool) (_ []string, err error) {
->>>>>>> add232d1
 	ctx, span := tracing.NewSpan(ctx)
 	defer func() { span.EndWithError(err) }()
 
