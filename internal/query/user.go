package query

import (
	"context"
	"database/sql"
	errs "errors"
	"time"

	sq "github.com/Masterminds/squirrel"
	"golang.org/x/text/language"

	"github.com/zitadel/logging"
	"github.com/zitadel/zitadel/internal/api/authz"
	"github.com/zitadel/zitadel/internal/database"
	"github.com/zitadel/zitadel/internal/domain"
	"github.com/zitadel/zitadel/internal/errors"
<<<<<<< HEAD
	"github.com/zitadel/zitadel/internal/projection"
	projection_old "github.com/zitadel/zitadel/internal/query/projection"
=======
	"github.com/zitadel/zitadel/internal/query/projection"
>>>>>>> add232d1
	"github.com/zitadel/zitadel/internal/telemetry/tracing"
)

type Users struct {
	SearchResponse
	Users []*User
}

type User struct {
	ID                 string
	CreationDate       time.Time
	ChangeDate         time.Time
	ResourceOwner      string
	Sequence           uint64
	State              domain.UserState
	Type               domain.UserType
	Username           string
	LoginNames         database.StringArray
	PreferredLoginName string
	Human              *Human
	Machine            *Machine
}

type Human struct {
	FirstName         string
	LastName          string
	NickName          string
	DisplayName       string
	AvatarKey         string
	PreferredLanguage language.Tag
	Gender            domain.Gender
	Email             string
	IsEmailVerified   bool
	Phone             string
	IsPhoneVerified   bool
}

type Profile struct {
	ID                string
	CreationDate      time.Time
	ChangeDate        time.Time
	ResourceOwner     string
	Sequence          uint64
	FirstName         string
	LastName          string
	NickName          string
	DisplayName       string
	AvatarKey         string
	PreferredLanguage language.Tag
	Gender            domain.Gender
}

type Email struct {
	ID            string
	CreationDate  time.Time
	ChangeDate    time.Time
	ResourceOwner string
	Sequence      uint64
	Email         string
	IsVerified    bool
}

type Phone struct {
	ID            string
	CreationDate  time.Time
	ChangeDate    time.Time
	ResourceOwner string
	Sequence      uint64
	Phone         string
	IsVerified    bool
}

type Machine struct {
	Name        string
	Description string
}

type NotifyUser struct {
	ID                 string
	CreationDate       time.Time
	ChangeDate         time.Time
	ResourceOwner      string
	Sequence           uint64
	State              domain.UserState
	Type               domain.UserType
	Username           string
	LoginNames         database.StringArray
	PreferredLoginName string
	FirstName          string
	LastName           string
	NickName           string
	DisplayName        string
	AvatarKey          string
	PreferredLanguage  language.Tag
	Gender             domain.Gender
	LastEmail          string
	VerifiedEmail      string
	LastPhone          string
	VerifiedPhone      string
	PasswordSet        bool
}

type UserSearchQueries struct {
	SearchRequest
	Queries []SearchQuery
}

var (
	userTable = table{
		name:          projection_old.UserTable,
		instanceIDCol: projection_old.UserInstanceIDCol,
	}
	UserIDCol = Column{
		name:  projection_old.UserIDCol,
		table: userTable,
	}
	UserCreationDateCol = Column{
		name:  projection_old.UserCreationDateCol,
		table: userTable,
	}
	UserChangeDateCol = Column{
		name:  projection_old.UserChangeDateCol,
		table: userTable,
	}
	UserResourceOwnerCol = Column{
		name:  projection_old.UserResourceOwnerCol,
		table: userTable,
	}
	UserInstanceIDCol = Column{
		name:  projection_old.UserInstanceIDCol,
		table: userTable,
	}
	UserStateCol = Column{
		name:  projection_old.UserStateCol,
		table: userTable,
	}
	UserSequenceCol = Column{
		name:  projection_old.UserSequenceCol,
		table: userTable,
	}
	UserUsernameCol = Column{
		name:           projection_old.UserUsernameCol,
		table:          userTable,
		isOrderByLower: true,
	}
	UserTypeCol = Column{
		name:  projection_old.UserTypeCol,
		table: userTable,
	}
	UserOwnerRemovedCol = Column{
		name:  projection.UserOwnerRemovedCol,
		table: userTable,
	}

	userLoginNamesTable                 = loginNameTable.setAlias("login_names")
	userLoginNamesUserIDCol             = LoginNameUserIDCol.setTable(userLoginNamesTable)
	userLoginNamesNameCol               = LoginNameNameCol.setTable(userLoginNamesTable)
	userLoginNamesInstanceIDCol         = LoginNameInstanceIDCol.setTable(userLoginNamesTable)
	userLoginNamesOwnerRemovedUserCol   = LoginNameOwnerRemovedUserCol.setTable(userLoginNamesTable)
	userLoginNamesOwnerRemovedPolicyCol = LoginNameOwnerRemovedPolicyCol.setTable(userLoginNamesTable)
	userLoginNamesOwnerRemovedDomainCol = LoginNameOwnerRemovedDomainCol.setTable(userLoginNamesTable)
	userLoginNamesListCol               = Column{
		name:  "loginnames",
		table: userLoginNamesTable,
	}
	userPreferredLoginNameTable                 = loginNameTable.setAlias("preferred_login_name")
	userPreferredLoginNameUserIDCol             = LoginNameUserIDCol.setTable(userPreferredLoginNameTable)
	userPreferredLoginNameCol                   = LoginNameNameCol.setTable(userPreferredLoginNameTable)
	userPreferredLoginNameIsPrimaryCol          = LoginNameIsPrimaryCol.setTable(userPreferredLoginNameTable)
	userPreferredLoginNameInstanceIDCol         = LoginNameInstanceIDCol.setTable(userPreferredLoginNameTable)
	userPreferredLoginNameOwnerRemovedUserCol   = LoginNameOwnerRemovedUserCol.setTable(userPreferredLoginNameTable)
	userPreferredLoginNameOwnerRemovedPolicyCol = LoginNameOwnerRemovedPolicyCol.setTable(userPreferredLoginNameTable)
	userPreferredLoginNameOwnerRemovedDomainCol = LoginNameOwnerRemovedDomainCol.setTable(userPreferredLoginNameTable)
)

var (
	humanTable = table{
		name:          projection_old.UserHumanTable,
		instanceIDCol: projection_old.HumanUserInstanceIDCol,
	}
	// profile
	HumanUserIDCol = Column{
		name:  projection_old.HumanUserIDCol,
		table: humanTable,
	}
	HumanFirstNameCol = Column{
		name:           projection_old.HumanFirstNameCol,
		table:          humanTable,
		isOrderByLower: true,
	}
	HumanLastNameCol = Column{
		name:           projection_old.HumanLastNameCol,
		table:          humanTable,
		isOrderByLower: true,
	}
	HumanNickNameCol = Column{
		name:           projection_old.HumanNickNameCol,
		table:          humanTable,
		isOrderByLower: true,
	}
	HumanDisplayNameCol = Column{
		name:           projection_old.HumanDisplayNameCol,
		table:          humanTable,
		isOrderByLower: true,
	}
	HumanPreferredLanguageCol = Column{
		name:  projection_old.HumanPreferredLanguageCol,
		table: humanTable,
	}
	HumanGenderCol = Column{
		name:  projection_old.HumanGenderCol,
		table: humanTable,
	}
	HumanAvatarURLCol = Column{
		name:  projection_old.HumanAvatarURLCol,
		table: humanTable,
	}

	// email
	HumanEmailCol = Column{
		name:           projection_old.HumanEmailCol,
		table:          humanTable,
		isOrderByLower: true,
	}
	HumanIsEmailVerifiedCol = Column{
		name:  projection_old.HumanIsEmailVerifiedCol,
		table: humanTable,
	}

	// phone
	HumanPhoneCol = Column{
		name:  projection_old.HumanPhoneCol,
		table: humanTable,
	}
	HumanIsPhoneVerifiedCol = Column{
		name:  projection_old.HumanIsPhoneVerifiedCol,
		table: humanTable,
	}
)

var (
	machineTable = table{
		name:          projection_old.UserMachineTable,
		instanceIDCol: projection_old.MachineUserInstanceIDCol,
	}
	MachineUserIDCol = Column{
		name:  projection_old.MachineUserIDCol,
		table: machineTable,
	}
	MachineNameCol = Column{
		name:           projection_old.MachineNameCol,
		table:          machineTable,
		isOrderByLower: true,
	}
	MachineDescriptionCol = Column{
		name:  projection_old.MachineDescriptionCol,
		table: machineTable,
	}
)

var (
	notifyTable = table{
		name:          projection_old.UserNotifyTable,
		instanceIDCol: projection_old.NotifyInstanceIDCol,
	}
	NotifyUserIDCol = Column{
		name:  projection_old.NotifyUserIDCol,
		table: notifyTable,
	}
	NotifyEmailCol = Column{
		name:           projection_old.NotifyLastEmailCol,
		table:          notifyTable,
		isOrderByLower: true,
	}
	NotifyVerifiedEmailCol = Column{
		name:           projection_old.NotifyVerifiedEmailCol,
		table:          notifyTable,
		isOrderByLower: true,
	}
	NotifyPhoneCol = Column{
		name:  projection_old.NotifyLastPhoneCol,
		table: notifyTable,
	}
	NotifyVerifiedPhoneCol = Column{
		name:  projection_old.NotifyVerifiedPhoneCol,
		table: notifyTable,
	}
	NotifyPasswordSetCol = Column{
		name:  projection_old.NotifyPasswordSetCol,
		table: notifyTable,
	}
)

<<<<<<< HEAD
func (q *Queries) GetUserByID(ctx context.Context, shouldTriggerBulk bool, userID string, queries ...SearchQuery) (_ *User, err error) {
	ctx, span := tracing.NewSpan(ctx)
	defer func() { span.EndWithError(err) }()

	// if shouldTriggerBulk {
	// projection_old.UserProjection.Trigger(ctx)
	// projection_old.LoginNameProjection.Trigger(ctx)
	// }

	// query, scan := prepareUserQuery()
	// for _, q := range queries {
	// 	query = q.toQuery(query)
	// }
	// stmt, args, err := query.Where(sq.Eq{
	// 	UserIDCol.identifier():         userID,
	// 	UserInstanceIDCol.identifier(): authz.GetInstance(ctx).InstanceID(),
	// }).ToSql()
	// if err != nil {
	// 	return nil, errors.ThrowInternal(err, "QUERY-FBg21", "Errors.Query.SQLStatment")
	// }

	// row := q.client.QueryRowContext(ctx, stmt, args...)
	// u, err := scan(row)
	// if err != nil {
	// 	return nil, err
	// }

	user := projection.NewUser(userID, authz.GetInstance(ctx).InstanceID())
	events, err := q.eventstore.Filter(ctx, user.SearchQuery(ctx))
	if err != nil {
		return nil, err
=======
func addUserWithoutOwnerRemoved(eq map[string]interface{}) {
	eq[UserOwnerRemovedCol.identifier()] = false
	eq[userLoginNamesOwnerRemovedUserCol.identifier()] = false
	eq[userLoginNamesOwnerRemovedPolicyCol.identifier()] = false
	eq[userLoginNamesOwnerRemovedDomainCol.identifier()] = false
	eq[userPreferredLoginNameOwnerRemovedUserCol.identifier()] = false
	eq[userPreferredLoginNameOwnerRemovedPolicyCol.identifier()] = false
	eq[userPreferredLoginNameOwnerRemovedDomainCol.identifier()] = false
}

func (q *Queries) GetUserByID(ctx context.Context, shouldTriggerBulk bool, userID string, withOwnerRemoved bool, queries ...SearchQuery) (_ *User, err error) {
	ctx, span := tracing.NewSpan(ctx)
	defer func() { span.EndWithError(err) }()

	if shouldTriggerBulk {
		projection.UserProjection.Trigger(ctx)
		projection.LoginNameProjection.Trigger(ctx)
>>>>>>> add232d1
	}
	user.Reduce(events)

<<<<<<< HEAD
	loginNames := projection.NewUserLoginNamesWithOwner(user.ID, authz.GetInstance(ctx).InstanceID(), user.ResourceOwner)
	events, err = q.eventstore.Filter(ctx, loginNames.SearchQuery(ctx))
=======
	query, scan := prepareUserQuery()
	for _, q := range queries {
		query = q.toQuery(query)
	}
	eq := sq.Eq{
		UserIDCol.identifier():         userID,
		UserInstanceIDCol.identifier(): authz.GetInstance(ctx).InstanceID(),
	}
	if !withOwnerRemoved {
		addUserWithoutOwnerRemoved(eq)
	}
	stmt, args, err := query.Where(eq).ToSql()
>>>>>>> add232d1
	if err != nil {
		return nil, err
	}
	loginNames.Reduce(events)

	return mapUser(user, loginNames), nil
}

<<<<<<< HEAD
func mapUser(user *projection.User, loginNames *projection.UserLoginNames) *User {
	u := &User{
		ID:            user.ID,
		CreationDate:  user.CreationDate,
		ChangeDate:    user.ChangeDate,
		ResourceOwner: user.ResourceOwner,
		Sequence:      user.Sequence,
		State:         user.State,
		Type:          user.Type,
		Username:      user.Username,
	}

	if user.Human != nil {
		u.Human = new(Human)
		u.Human.FirstName = user.Human.Profile.FirstName
		u.Human.LastName = user.Human.Profile.LastName
		u.Human.NickName = user.Human.Profile.NickName
		u.Human.DisplayName = user.Human.Profile.DisplayName
		u.Human.AvatarKey = user.Human.Profile.AvatarKey
		u.Human.PreferredLanguage = user.Human.Profile.PreferredLanguage
		u.Human.Gender = user.Human.Profile.Gender
		u.Human.Email = user.Human.Email.Address
		u.Human.IsEmailVerified = user.Human.Email.IsVerified
		u.Human.Phone = user.Human.Phone.Number
		u.Human.IsPhoneVerified = user.Human.Phone.IsVerified
	} else if user.Machine != nil {
		u.Machine = new(Machine)
		u.Machine.Description = user.Machine.Description
		u.Machine.Name = user.Machine.Name
	}

	for _, loginName := range loginNames.LoginNames {
		u.LoginNames = append(u.LoginNames, loginName.Name)
		if loginName.IsPrimary {
			u.PreferredLoginName = loginName.Name
		}
=======
func (q *Queries) GetUser(ctx context.Context, shouldTriggerBulk bool, withOwnerRemoved bool, queries ...SearchQuery) (_ *User, err error) {
	ctx, span := tracing.NewSpan(ctx)
	defer func() { span.EndWithError(err) }()

	if shouldTriggerBulk {
		projection.UserProjection.Trigger(ctx)
		projection.LoginNameProjection.Trigger(ctx)
>>>>>>> add232d1
	}

	return u
}

func (q *Queries) GetUser(ctx context.Context, shouldTriggerBulk bool, query SearchQuery) (_ *User, err error) {
	ctx, span := tracing.NewSpan(ctx)
	defer func() { span.EndWithError(err) }()

	var loginName string
	if q, ok := query.(*TextQuery); ok {
		if q.Column != userPreferredLoginNameCol {
			panic("wrong query")
		}
		loginName = q.Text
	}
<<<<<<< HEAD

	instanceLoginNames := projection.NewInstanceLoginNamesWithOwner(
		authz.GetInstance(ctx).InstanceID(),
		authz.GetCtxData(ctx).OrgID,
		loginName,
	)
	loginNames, err := instanceLoginNames.Build(ctx, q.eventstore)
=======
	eq := sq.Eq{
		UserInstanceIDCol.identifier(): authz.GetInstance(ctx).InstanceID(),
	}
	if !withOwnerRemoved {
		addUserWithoutOwnerRemoved(eq)
	}
	stmt, args, err := query.Where(eq).ToSql()
>>>>>>> add232d1
	if err != nil {
		return nil, err
	}
	if len(loginNames) == 0 {
		return nil, errors.ThrowNotFound(err, "QUERY-fVWE4", "Errors.User.NotFound")
	}
	if len(loginNames) > 1 {
		logging.Error("more than one userfound")
		return nil, errors.ThrowNotFound(err, "QUERY-fVWE4", "Errors.User.NotFound")
	}

	user := projection.NewUserWithOwner(
		loginNames[0].UserID,
		loginNames[0].InstanceID,
		loginNames[0].OwnerID,
	)
	events, err := q.eventstore.Filter(ctx, user.SearchQuery(ctx))
	if err != nil {
		return nil, err
	}
	user.Reduce(events)

	// if shouldTriggerBulk {
	// projection_old.UserProjection.Trigger(ctx)
	// projection_old.LoginNameProjection.Trigger(ctx)
	// }

	// query, scan := prepareUserQuery()
	// for _, q := range queries {
	// 	query = q.toQuery(query)
	// }
	// stmt, args, err := query.Where(sq.Eq{
	// 	UserInstanceIDCol.identifier(): authz.GetInstance(ctx).InstanceID(),
	// }).ToSql()
	// if err != nil {
	// 	return nil, errors.ThrowInternal(err, "QUERY-Dnhr2", "Errors.Query.SQLStatment")
	// }

	// row := q.client.QueryRowContext(ctx, stmt, args...)
	// u, err := scan(row)
	// if err != nil {
	// 	return nil, err
	// }

	// user := projection.NewUser(userID, authz.GetInstance(ctx).InstanceID())
	// events, err := q.eventstore.Filter(ctx, user.SearchQuery(ctx))
	// if err != nil {
	// 	return nil, err
	// }
	// user.Reduce(events)

	// loginNames := projection.NewUserLoginNamesWithOwner(u.ID, authz.GetInstance(ctx).InstanceID(), u.ResourceOwner)
	// events, err = q.eventstore.Filter(ctx, loginNames.SearchQuery(ctx))
	// if err != nil {
	// 	return nil, err
	// }
	// loginNames.Reduce(events)

	return mapUser(user, loginNames[0]), nil
	// return nil, nil
}

<<<<<<< HEAD
func (q *Queries) GetHumanProfile(ctx context.Context, userID string, queries ...SearchQuery) (_ *Profile, err error) {
=======
func (q *Queries) GetHumanProfile(ctx context.Context, userID string, withOwnerRemoved bool, queries ...SearchQuery) (_ *Profile, err error) {
>>>>>>> add232d1
	ctx, span := tracing.NewSpan(ctx)
	defer func() { span.EndWithError(err) }()

	query, scan := prepareProfileQuery()
	for _, q := range queries {
		query = q.toQuery(query)
	}
	eq := sq.Eq{
		UserIDCol.identifier():         userID,
		UserInstanceIDCol.identifier(): authz.GetInstance(ctx).InstanceID(),
	}
	if !withOwnerRemoved {
		addUserWithoutOwnerRemoved(eq)
	}
	stmt, args, err := query.Where(eq).ToSql()
	if err != nil {
		return nil, errors.ThrowInternal(err, "QUERY-Dgbg2", "Errors.Query.SQLStatment")
	}

	row := q.client.QueryRowContext(ctx, stmt, args...)
	return scan(row)
}

<<<<<<< HEAD
func (q *Queries) GetHumanEmail(ctx context.Context, userID string, queries ...SearchQuery) (_ *Email, err error) {
=======
func (q *Queries) GetHumanEmail(ctx context.Context, userID string, withOwnerRemoved bool, queries ...SearchQuery) (_ *Email, err error) {
>>>>>>> add232d1
	ctx, span := tracing.NewSpan(ctx)
	defer func() { span.EndWithError(err) }()

	query, scan := prepareEmailQuery()
	for _, q := range queries {
		query = q.toQuery(query)
	}
	eq := sq.Eq{
		UserIDCol.identifier():         userID,
		UserInstanceIDCol.identifier(): authz.GetInstance(ctx).InstanceID(),
	}
	if !withOwnerRemoved {
		addUserWithoutOwnerRemoved(eq)
	}
	stmt, args, err := query.Where(eq).ToSql()
	if err != nil {
		return nil, errors.ThrowInternal(err, "QUERY-BHhj3", "Errors.Query.SQLStatment")
	}

	row := q.client.QueryRowContext(ctx, stmt, args...)
	return scan(row)
}

<<<<<<< HEAD
func (q *Queries) GetHumanPhone(ctx context.Context, userID string, queries ...SearchQuery) (_ *Phone, err error) {
=======
func (q *Queries) GetHumanPhone(ctx context.Context, userID string, withOwnerRemoved bool, queries ...SearchQuery) (_ *Phone, err error) {
>>>>>>> add232d1
	ctx, span := tracing.NewSpan(ctx)
	defer func() { span.EndWithError(err) }()

	query, scan := preparePhoneQuery()
	for _, q := range queries {
		query = q.toQuery(query)
	}
	eq := sq.Eq{
		UserIDCol.identifier():         userID,
		UserInstanceIDCol.identifier(): authz.GetInstance(ctx).InstanceID(),
	}
	if !withOwnerRemoved {
		addUserWithoutOwnerRemoved(eq)
	}
	stmt, args, err := query.Where(eq).ToSql()
	if err != nil {
		return nil, errors.ThrowInternal(err, "QUERY-Dg43g", "Errors.Query.SQLStatment")
	}

	row := q.client.QueryRowContext(ctx, stmt, args...)
	return scan(row)
}

<<<<<<< HEAD
func (q *Queries) GetNotifyUserByID(ctx context.Context, shouldTriggered bool, userID string, queries ...SearchQuery) (_ *NotifyUser, err error) {
=======
func (q *Queries) GetNotifyUserByID(ctx context.Context, shouldTriggered bool, userID string, withOwnerRemoved bool, queries ...SearchQuery) (_ *NotifyUser, err error) {
>>>>>>> add232d1
	ctx, span := tracing.NewSpan(ctx)
	defer func() { span.EndWithError(err) }()

	if shouldTriggered {
		projection_old.UserProjection.Trigger(ctx)
		projection_old.LoginNameProjection.Trigger(ctx)
	}

	query, scan := prepareNotifyUserQuery()
	for _, q := range queries {
		query = q.toQuery(query)
	}
	eq := sq.Eq{
		UserIDCol.identifier():         userID,
		UserInstanceIDCol.identifier(): authz.GetInstance(ctx).InstanceID(),
	}
	if !withOwnerRemoved {
		addUserWithoutOwnerRemoved(eq)
	}
	stmt, args, err := query.Where(eq).ToSql()
	if err != nil {
		return nil, errors.ThrowInternal(err, "QUERY-Err3g", "Errors.Query.SQLStatment")
	}

	row := q.client.QueryRowContext(ctx, stmt, args...)
	return scan(row)
}

<<<<<<< HEAD
func (q *Queries) GetNotifyUser(ctx context.Context, shouldTriggered bool, queries ...SearchQuery) (_ *NotifyUser, err error) {
=======
func (q *Queries) GetNotifyUser(ctx context.Context, shouldTriggered bool, withOwnerRemoved bool, queries ...SearchQuery) (_ *NotifyUser, err error) {
>>>>>>> add232d1
	ctx, span := tracing.NewSpan(ctx)
	defer func() { span.EndWithError(err) }()

	if shouldTriggered {
		projection_old.UserProjection.Trigger(ctx)
		projection_old.LoginNameProjection.Trigger(ctx)
	}

	query, scan := prepareNotifyUserQuery()
	for _, q := range queries {
		query = q.toQuery(query)
	}
	eq := sq.Eq{
		UserInstanceIDCol.identifier(): authz.GetInstance(ctx).InstanceID(),
	}
	if !withOwnerRemoved {
		addUserWithoutOwnerRemoved(eq)
	}
	stmt, args, err := query.Where(eq).ToSql()
	if err != nil {
		return nil, errors.ThrowInternal(err, "QUERY-Err3g", "Errors.Query.SQLStatment")
	}

	row := q.client.QueryRowContext(ctx, stmt, args...)
	return scan(row)
}

<<<<<<< HEAD
func (q *Queries) SearchUsers(ctx context.Context, queries *UserSearchQueries) (_ *Users, err error) {
=======
func (q *Queries) SearchUsers(ctx context.Context, queries *UserSearchQueries, withOwnerRemoved bool) (_ *Users, err error) {
>>>>>>> add232d1
	ctx, span := tracing.NewSpan(ctx)
	defer func() { span.EndWithError(err) }()

	query, scan := prepareUsersQuery()
	eq := sq.Eq{UserInstanceIDCol.identifier(): authz.GetInstance(ctx).InstanceID()}
	if !withOwnerRemoved {
		addUserWithoutOwnerRemoved(eq)
	}
	stmt, args, err := queries.toQuery(query).Where(eq).
		ToSql()
	if err != nil {
		return nil, errors.ThrowInternal(err, "QUERY-Dgbg2", "Errors.Query.SQLStatment")
	}

	rows, err := q.client.QueryContext(ctx, stmt, args...)
	if err != nil {
		return nil, errors.ThrowInternal(err, "QUERY-AG4gs", "Errors.Internal")
	}
	users, err := scan(rows)
	if err != nil {
		return nil, err
	}
	users.LatestSequence, err = q.latestSequence(ctx, userTable)
	return users, err
}

<<<<<<< HEAD
func (q *Queries) IsUserUnique(ctx context.Context, username, email, resourceOwner string) (_ bool, err error) {
=======
func (q *Queries) IsUserUnique(ctx context.Context, username, email, resourceOwner string, withOwnerRemoved bool) (_ bool, err error) {
>>>>>>> add232d1
	ctx, span := tracing.NewSpan(ctx)
	defer func() { span.EndWithError(err) }()

	query, scan := prepareUserUniqueQuery()
	queries := make([]SearchQuery, 0, 3)
	if username != "" {
		usernameQuery, err := NewUserUsernameSearchQuery(username, TextEquals)
		if err != nil {
			return false, err
		}
		queries = append(queries, usernameQuery)
	}
	if email != "" {
		emailQuery, err := NewUserEmailSearchQuery(email, TextEquals)
		if err != nil {
			return false, err
		}
		queries = append(queries, emailQuery)
	}
	if resourceOwner != "" {
		resourceOwnerQuery, err := NewUserResourceOwnerSearchQuery(resourceOwner, TextEquals)
		if err != nil {
			return false, err
		}
		queries = append(queries, resourceOwnerQuery)
	}
	for _, q := range queries {
		query = q.toQuery(query)
	}
	eq := sq.Eq{UserInstanceIDCol.identifier(): authz.GetInstance(ctx).InstanceID()}
	if !withOwnerRemoved {
		addUserWithoutOwnerRemoved(eq)
	}
	stmt, args, err := query.Where(eq).ToSql()
	if err != nil {
		return false, errors.ThrowInternal(err, "QUERY-Dg43g", "Errors.Query.SQLStatment")
	}
	row := q.client.QueryRowContext(ctx, stmt, args...)
	return scan(row)
}

func (q *UserSearchQueries) toQuery(query sq.SelectBuilder) sq.SelectBuilder {
	query = q.SearchRequest.toQuery(query)
	for _, q := range q.Queries {
		query = q.toQuery(query)
	}
	return query
}

func (r *UserSearchQueries) AppendMyResourceOwnerQuery(orgID string) error {
	query, err := NewUserResourceOwnerSearchQuery(orgID, TextEquals)
	if err != nil {
		return err
	}
	r.Queries = append(r.Queries, query)
	return nil
}

func NewUserResourceOwnerSearchQuery(value string, comparison TextComparison) (SearchQuery, error) {
	return NewTextQuery(UserResourceOwnerCol, value, comparison)
}

func NewUserUsernameSearchQuery(value string, comparison TextComparison) (SearchQuery, error) {
	return NewTextQuery(UserUsernameCol, value, comparison)
}

func NewUserFirstNameSearchQuery(value string, comparison TextComparison) (SearchQuery, error) {
	return NewTextQuery(HumanFirstNameCol, value, comparison)
}

func NewUserLastNameSearchQuery(value string, comparison TextComparison) (SearchQuery, error) {
	return NewTextQuery(HumanLastNameCol, value, comparison)
}

func NewUserNickNameSearchQuery(value string, comparison TextComparison) (SearchQuery, error) {
	return NewTextQuery(HumanNickNameCol, value, comparison)
}

func NewUserDisplayNameSearchQuery(value string, comparison TextComparison) (SearchQuery, error) {
	return NewTextQuery(HumanDisplayNameCol, value, comparison)
}

func NewUserEmailSearchQuery(value string, comparison TextComparison) (SearchQuery, error) {
	return NewTextQuery(HumanEmailCol, value, comparison)
}

func NewUserPhoneSearchQuery(value string, comparison TextComparison) (SearchQuery, error) {
	return NewTextQuery(HumanPhoneCol, value, comparison)
}

func NewUserVerifiedEmailSearchQuery(value string, comparison TextComparison) (SearchQuery, error) {
	return NewTextQuery(NotifyVerifiedEmailCol, value, comparison)
}

func NewUserVerifiedPhoneSearchQuery(value string, comparison TextComparison) (SearchQuery, error) {
	return NewTextQuery(NotifyVerifiedPhoneCol, value, comparison)
}

func NewUserStateSearchQuery(value int32) (SearchQuery, error) {
	return NewNumberQuery(UserStateCol, value, NumberEquals)
}

func NewUserTypeSearchQuery(value int32) (SearchQuery, error) {
	return NewNumberQuery(UserTypeCol, value, NumberEquals)
}

func NewUserPreferredLoginNameSearchQuery(value string, comparison TextComparison) (SearchQuery, error) {
	return NewTextQuery(userPreferredLoginNameCol, value, comparison)
}

func NewUserLoginNamesSearchQuery(value string) (SearchQuery, error) {
	return NewTextQuery(userLoginNamesListCol, value, TextListContains)
}

func NewUserLoginNameExistsQuery(value string, comparison TextComparison) (SearchQuery, error) {
	//linking queries for the subselect
	instanceQuery, err := NewColumnComparisonQuery(LoginNameInstanceIDCol, UserInstanceIDCol, ColumnEquals)
	if err != nil {
		return nil, err
	}
	userIDQuery, err := NewColumnComparisonQuery(LoginNameUserIDCol, UserIDCol, ColumnEquals)
	if err != nil {
		return nil, err
	}
	//text query to select data from the linked sub select
	loginNameQuery, err := NewTextQuery(LoginNameNameCol, value, comparison)
	if err != nil {
		return nil, err
	}
	//full definition of the sub select
	subSelect, err := NewSubSelect(LoginNameUserIDCol, []SearchQuery{instanceQuery, userIDQuery, loginNameQuery})
	if err != nil {
		return nil, err
	}
	// "WHERE * IN (*)" query with subquery as list-data provider
	return NewListQuery(
		UserIDCol,
		subSelect,
		ListIn,
	)
}

<<<<<<< HEAD
func prepareUserQuery() (sq.SelectBuilder, func(*sql.Row) (*User, error)) {
	// loginNamesQuery, _, err := sq.Select(
	// 	userLoginNamesUserIDCol.identifier(),
	// 	"ARRAY_AGG("+userLoginNamesNameCol.identifier()+") AS "+userLoginNamesListCol.name,
	// 	userLoginNamesInstanceIDCol.identifier()).
	// 	From(userLoginNamesTable.identifier()).
	// 	GroupBy(userLoginNamesUserIDCol.identifier(), userLoginNamesInstanceIDCol.identifier()).
	// 	ToSql()
	// if err != nil {
	// 	return sq.SelectBuilder{}, nil
	// }
	// preferredLoginNameQuery, preferredLoginNameArgs, err := sq.Select(
	// 	userPreferredLoginNameUserIDCol.identifier(),
	// 	userPreferredLoginNameCol.identifier(),
	// 	userPreferredLoginNameInstanceIDCol.identifier()).
	// 	From(userPreferredLoginNameTable.identifier()).
	// 	Where(
	// 		sq.Eq{
	// 			userPreferredLoginNameIsPrimaryCol.identifier(): true,
	// 		}).
	// 	ToSql()
	// if err != nil {
	// 	return sq.SelectBuilder{}, nil
	// }
=======
func prepareLoginNamesQuery() (string, []interface{}, error) {
	return sq.Select(
		userLoginNamesUserIDCol.identifier(),
		"ARRAY_AGG("+userLoginNamesNameCol.identifier()+")::TEXT[] AS "+userLoginNamesListCol.name,
		userLoginNamesInstanceIDCol.identifier(),
		userLoginNamesOwnerRemovedUserCol.identifier(),
		userLoginNamesOwnerRemovedPolicyCol.identifier(),
		userLoginNamesOwnerRemovedDomainCol.identifier(),
	).From(userLoginNamesTable.identifier()).
		GroupBy(
			userLoginNamesUserIDCol.identifier(),
			userLoginNamesInstanceIDCol.identifier(),
			userLoginNamesOwnerRemovedUserCol.identifier(),
			userLoginNamesOwnerRemovedPolicyCol.identifier(),
			userLoginNamesOwnerRemovedDomainCol.identifier(),
		).ToSql()
}

func preparePreferredLoginNamesQuery() (string, []interface{}, error) {
	return sq.Select(
		userPreferredLoginNameUserIDCol.identifier(),
		userPreferredLoginNameCol.identifier(),
		userPreferredLoginNameInstanceIDCol.identifier(),
		userPreferredLoginNameOwnerRemovedUserCol.identifier(),
		userPreferredLoginNameOwnerRemovedPolicyCol.identifier(),
		userPreferredLoginNameOwnerRemovedDomainCol.identifier(),
	).From(userPreferredLoginNameTable.identifier()).
		Where(sq.Eq{
			userPreferredLoginNameIsPrimaryCol.identifier(): true,
		},
		).ToSql()
}

func prepareUserQuery() (sq.SelectBuilder, func(*sql.Row) (*User, error)) {
	loginNamesQuery, loginNamesArgs, err := prepareLoginNamesQuery()
	if err != nil {
		return sq.SelectBuilder{}, nil
	}
	preferredLoginNameQuery, preferredLoginNameArgs, err := preparePreferredLoginNamesQuery()
	if err != nil {
		return sq.SelectBuilder{}, nil
	}
>>>>>>> add232d1
	return sq.Select(
			UserIDCol.identifier(),
			UserCreationDateCol.identifier(),
			UserChangeDateCol.identifier(),
			UserResourceOwnerCol.identifier(),
			UserSequenceCol.identifier(),
			UserStateCol.identifier(),
			UserTypeCol.identifier(),
			UserUsernameCol.identifier(),
			// userLoginNamesListCol.identifier(),
			// userPreferredLoginNameCol.identifier(),
			HumanUserIDCol.identifier(),
			HumanFirstNameCol.identifier(),
			HumanLastNameCol.identifier(),
			HumanNickNameCol.identifier(),
			HumanDisplayNameCol.identifier(),
			HumanPreferredLanguageCol.identifier(),
			HumanGenderCol.identifier(),
			HumanAvatarURLCol.identifier(),
			HumanEmailCol.identifier(),
			HumanIsEmailVerifiedCol.identifier(),
			HumanPhoneCol.identifier(),
			HumanIsPhoneVerifiedCol.identifier(),
			MachineUserIDCol.identifier(),
			MachineNameCol.identifier(),
			MachineDescriptionCol.identifier(),
			countColumn.identifier(),
		).
			From(userTable.identifier()).
			LeftJoin(join(HumanUserIDCol, UserIDCol)).
			LeftJoin(join(MachineUserIDCol, UserIDCol)).
<<<<<<< HEAD
			// LeftJoin("("+loginNamesQuery+") AS "+userLoginNamesTable.alias+" ON "+
			// 	userLoginNamesUserIDCol.identifier()+" = "+UserIDCol.identifier()+" AND "+
			// 	userLoginNamesInstanceIDCol.identifier()+" = "+UserInstanceIDCol.identifier()).
			// LeftJoin("("+preferredLoginNameQuery+") AS "+userPreferredLoginNameTable.alias+" ON "+
			// 	userPreferredLoginNameUserIDCol.identifier()+" = "+UserIDCol.identifier()+" AND "+
			// 	userPreferredLoginNameInstanceIDCol.identifier()+" = "+UserInstanceIDCol.identifier(),
			// 	preferredLoginNameArgs...).
=======
			LeftJoin("("+loginNamesQuery+") AS "+userLoginNamesTable.alias+" ON "+
				userLoginNamesUserIDCol.identifier()+" = "+UserIDCol.identifier()+" AND "+
				userLoginNamesInstanceIDCol.identifier()+" = "+UserInstanceIDCol.identifier(),
				loginNamesArgs...).
			LeftJoin("("+preferredLoginNameQuery+") AS "+userPreferredLoginNameTable.alias+" ON "+
				userPreferredLoginNameUserIDCol.identifier()+" = "+UserIDCol.identifier()+" AND "+
				userPreferredLoginNameInstanceIDCol.identifier()+" = "+UserInstanceIDCol.identifier(),
				preferredLoginNameArgs...).
>>>>>>> add232d1
			PlaceholderFormat(sq.Dollar),
		func(row *sql.Row) (*User, error) {
			u := new(User)
			var count int
			// preferredLoginName := sql.NullString{}

			humanID := sql.NullString{}
			firstName := sql.NullString{}
			lastName := sql.NullString{}
			nickName := sql.NullString{}
			displayName := sql.NullString{}
			preferredLanguage := sql.NullString{}
			gender := sql.NullInt32{}
			avatarKey := sql.NullString{}
			email := sql.NullString{}
			isEmailVerified := sql.NullBool{}
			phone := sql.NullString{}
			isPhoneVerified := sql.NullBool{}

			machineID := sql.NullString{}
			name := sql.NullString{}
			description := sql.NullString{}

			err := row.Scan(
				&u.ID,
				&u.CreationDate,
				&u.ChangeDate,
				&u.ResourceOwner,
				&u.Sequence,
				&u.State,
				&u.Type,
				&u.Username,
				// &u.LoginNames,
				// &preferredLoginName,
				&humanID,
				&firstName,
				&lastName,
				&nickName,
				&displayName,
				&preferredLanguage,
				&gender,
				&avatarKey,
				&email,
				&isEmailVerified,
				&phone,
				&isPhoneVerified,
				&machineID,
				&name,
				&description,
				&count,
			)

			if err != nil || count != 1 {
				if errs.Is(err, sql.ErrNoRows) || count != 1 {
					return nil, errors.ThrowNotFound(err, "QUERY-Dfbg2", "Errors.User.NotFound")
				}
				return nil, errors.ThrowInternal(err, "QUERY-Bgah2", "Errors.Internal")
			}

			// u.PreferredLoginName = preferredLoginName.String

			if humanID.Valid {
				u.Human = &Human{
					FirstName:         firstName.String,
					LastName:          lastName.String,
					NickName:          nickName.String,
					DisplayName:       displayName.String,
					AvatarKey:         avatarKey.String,
					PreferredLanguage: language.Make(preferredLanguage.String),
					Gender:            domain.Gender(gender.Int32),
					Email:             email.String,
					IsEmailVerified:   isEmailVerified.Bool,
					Phone:             phone.String,
					IsPhoneVerified:   isPhoneVerified.Bool,
				}
			} else if machineID.Valid {
				u.Machine = &Machine{
					Name:        name.String,
					Description: description.String,
				}
			}
			return u, nil
		}
}

func prepareProfileQuery() (sq.SelectBuilder, func(*sql.Row) (*Profile, error)) {
	return sq.Select(
			UserIDCol.identifier(),
			UserCreationDateCol.identifier(),
			UserChangeDateCol.identifier(),
			UserResourceOwnerCol.identifier(),
			UserSequenceCol.identifier(),
			HumanUserIDCol.identifier(),
			HumanFirstNameCol.identifier(),
			HumanLastNameCol.identifier(),
			HumanNickNameCol.identifier(),
			HumanDisplayNameCol.identifier(),
			HumanPreferredLanguageCol.identifier(),
			HumanGenderCol.identifier(),
			HumanAvatarURLCol.identifier()).
			From(userTable.identifier()).
			LeftJoin(join(HumanUserIDCol, UserIDCol)).
			PlaceholderFormat(sq.Dollar),
		func(row *sql.Row) (*Profile, error) {
			p := new(Profile)

			humanID := sql.NullString{}
			firstName := sql.NullString{}
			lastName := sql.NullString{}
			nickName := sql.NullString{}
			displayName := sql.NullString{}
			preferredLanguage := sql.NullString{}
			gender := sql.NullInt32{}
			avatarKey := sql.NullString{}
			err := row.Scan(
				&p.ID,
				&p.CreationDate,
				&p.ChangeDate,
				&p.ResourceOwner,
				&p.Sequence,
				&humanID,
				&firstName,
				&lastName,
				&nickName,
				&displayName,
				&preferredLanguage,
				&gender,
				&avatarKey,
			)
			if err != nil {
				if errs.Is(err, sql.ErrNoRows) {
					return nil, errors.ThrowNotFound(err, "QUERY-HNhb3", "Errors.User.NotFound")
				}
				return nil, errors.ThrowInternal(err, "QUERY-Rfheq", "Errors.Internal")
			}
			if !humanID.Valid {
				return nil, errors.ThrowPreconditionFailed(nil, "QUERY-WLTce", "Errors.User.NotHuman")
			}

			p.FirstName = firstName.String
			p.LastName = lastName.String
			p.NickName = nickName.String
			p.DisplayName = displayName.String
			p.AvatarKey = avatarKey.String
			p.PreferredLanguage = language.Make(preferredLanguage.String)
			p.Gender = domain.Gender(gender.Int32)

			return p, nil
		}
}

func prepareEmailQuery() (sq.SelectBuilder, func(*sql.Row) (*Email, error)) {
	return sq.Select(
			UserIDCol.identifier(),
			UserCreationDateCol.identifier(),
			UserChangeDateCol.identifier(),
			UserResourceOwnerCol.identifier(),
			UserSequenceCol.identifier(),
			HumanUserIDCol.identifier(),
			HumanEmailCol.identifier(),
			HumanIsEmailVerifiedCol.identifier()).
			From(userTable.identifier()).
			LeftJoin(join(HumanUserIDCol, UserIDCol)).
			PlaceholderFormat(sq.Dollar),
		func(row *sql.Row) (*Email, error) {
			e := new(Email)

			humanID := sql.NullString{}
			email := sql.NullString{}
			isEmailVerified := sql.NullBool{}

			err := row.Scan(
				&e.ID,
				&e.CreationDate,
				&e.ChangeDate,
				&e.ResourceOwner,
				&e.Sequence,
				&humanID,
				&email,
				&isEmailVerified,
			)
			if err != nil {
				if errs.Is(err, sql.ErrNoRows) {
					return nil, errors.ThrowNotFound(err, "QUERY-Hms2s", "Errors.User.NotFound")
				}
				return nil, errors.ThrowInternal(err, "QUERY-Nu42d", "Errors.Internal")
			}
			if !humanID.Valid {
				return nil, errors.ThrowPreconditionFailed(nil, "QUERY-pt7HY", "Errors.User.NotHuman")
			}

			e.Email = email.String
			e.IsVerified = isEmailVerified.Bool

			return e, nil
		}
}

func preparePhoneQuery() (sq.SelectBuilder, func(*sql.Row) (*Phone, error)) {
	return sq.Select(
			UserIDCol.identifier(),
			UserCreationDateCol.identifier(),
			UserChangeDateCol.identifier(),
			UserResourceOwnerCol.identifier(),
			UserSequenceCol.identifier(),
			HumanUserIDCol.identifier(),
			HumanPhoneCol.identifier(),
			HumanIsPhoneVerifiedCol.identifier()).
			From(userTable.identifier()).
			LeftJoin(join(HumanUserIDCol, UserIDCol)).
			PlaceholderFormat(sq.Dollar),
		func(row *sql.Row) (*Phone, error) {
			e := new(Phone)

			humanID := sql.NullString{}
			phone := sql.NullString{}
			isPhoneVerified := sql.NullBool{}

			err := row.Scan(
				&e.ID,
				&e.CreationDate,
				&e.ChangeDate,
				&e.ResourceOwner,
				&e.Sequence,
				&humanID,
				&phone,
				&isPhoneVerified,
			)
			if err != nil {
				if errs.Is(err, sql.ErrNoRows) {
					return nil, errors.ThrowNotFound(err, "QUERY-DAvb3", "Errors.User.NotFound")
				}
				return nil, errors.ThrowInternal(err, "QUERY-Bmf2h", "Errors.Internal")
			}
			if !humanID.Valid {
				return nil, errors.ThrowPreconditionFailed(nil, "QUERY-hliQl", "Errors.User.NotHuman")
			}

			e.Phone = phone.String
			e.IsVerified = isPhoneVerified.Bool

			return e, nil
		}
}

func prepareNotifyUserQuery() (sq.SelectBuilder, func(*sql.Row) (*NotifyUser, error)) {
	loginNamesQuery, loginNamesArgs, err := prepareLoginNamesQuery()
	if err != nil {
		return sq.SelectBuilder{}, nil
	}
	preferredLoginNameQuery, preferredLoginNameArgs, err := preparePreferredLoginNamesQuery()
	if err != nil {
		return sq.SelectBuilder{}, nil
	}
	return sq.Select(
			UserIDCol.identifier(),
			UserCreationDateCol.identifier(),
			UserChangeDateCol.identifier(),
			UserResourceOwnerCol.identifier(),
			UserSequenceCol.identifier(),
			UserStateCol.identifier(),
			UserTypeCol.identifier(),
			UserUsernameCol.identifier(),
			userLoginNamesListCol.identifier(),
			userPreferredLoginNameCol.identifier(),
			HumanUserIDCol.identifier(),
			HumanFirstNameCol.identifier(),
			HumanLastNameCol.identifier(),
			HumanNickNameCol.identifier(),
			HumanDisplayNameCol.identifier(),
			HumanPreferredLanguageCol.identifier(),
			HumanGenderCol.identifier(),
			HumanAvatarURLCol.identifier(),
			NotifyUserIDCol.identifier(),
			NotifyEmailCol.identifier(),
			NotifyVerifiedEmailCol.identifier(),
			NotifyPhoneCol.identifier(),
			NotifyVerifiedPhoneCol.identifier(),
			NotifyPasswordSetCol.identifier(),
			countColumn.identifier(),
		).
			From(userTable.identifier()).
			LeftJoin(join(HumanUserIDCol, UserIDCol)).
			LeftJoin(join(NotifyUserIDCol, UserIDCol)).
			LeftJoin("("+loginNamesQuery+") AS "+userLoginNamesTable.alias+" ON "+
				userLoginNamesUserIDCol.identifier()+" = "+UserIDCol.identifier()+" AND "+
				userLoginNamesInstanceIDCol.identifier()+" = "+UserInstanceIDCol.identifier(),
				loginNamesArgs...).
			LeftJoin("("+preferredLoginNameQuery+") AS "+userPreferredLoginNameTable.alias+" ON "+
				userPreferredLoginNameUserIDCol.identifier()+" = "+UserIDCol.identifier()+" AND "+
				userPreferredLoginNameInstanceIDCol.identifier()+" = "+UserInstanceIDCol.identifier(),
				preferredLoginNameArgs...).
			PlaceholderFormat(sq.Dollar),
		func(row *sql.Row) (*NotifyUser, error) {
			u := new(NotifyUser)
			var count int
			loginNames := database.StringArray{}
			preferredLoginName := sql.NullString{}

			humanID := sql.NullString{}
			firstName := sql.NullString{}
			lastName := sql.NullString{}
			nickName := sql.NullString{}
			displayName := sql.NullString{}
			preferredLanguage := sql.NullString{}
			gender := sql.NullInt32{}
			avatarKey := sql.NullString{}

			notifyUserID := sql.NullString{}
			notifyEmail := sql.NullString{}
			notifyVerifiedEmail := sql.NullString{}
			notifyPhone := sql.NullString{}
			notifyVerifiedPhone := sql.NullString{}
			notifyPasswordSet := sql.NullBool{}

			err := row.Scan(
				&u.ID,
				&u.CreationDate,
				&u.ChangeDate,
				&u.ResourceOwner,
				&u.Sequence,
				&u.State,
				&u.Type,
				&u.Username,
				&loginNames,
				&preferredLoginName,
				&humanID,
				&firstName,
				&lastName,
				&nickName,
				&displayName,
				&preferredLanguage,
				&gender,
				&avatarKey,
				&notifyUserID,
				&notifyEmail,
				&notifyVerifiedEmail,
				&notifyPhone,
				&notifyVerifiedPhone,
				&notifyPasswordSet,
				&count,
			)

			if err != nil || count != 1 {
				if errs.Is(err, sql.ErrNoRows) || count != 1 {
					return nil, errors.ThrowNotFound(err, "QUERY-Dgqd2", "Errors.User.NotFound")
				}
				return nil, errors.ThrowInternal(err, "QUERY-Dbwsg", "Errors.Internal")
			}

			if !notifyUserID.Valid {
				return nil, errors.ThrowPreconditionFailed(nil, "QUERY-Sfw3f", "Errors.User.NotFound")
			}

			u.LoginNames = loginNames
			if preferredLoginName.Valid {
				u.PreferredLoginName = preferredLoginName.String
			}
			if humanID.Valid {
				u.FirstName = firstName.String
				u.LastName = lastName.String
				u.NickName = nickName.String
				u.DisplayName = displayName.String
				u.AvatarKey = avatarKey.String
				u.PreferredLanguage = language.Make(preferredLanguage.String)
				u.Gender = domain.Gender(gender.Int32)
			}
			u.LastEmail = notifyEmail.String
			u.VerifiedEmail = notifyVerifiedEmail.String
			u.LastPhone = notifyPhone.String
			u.VerifiedPhone = notifyVerifiedPhone.String
			u.PasswordSet = notifyPasswordSet.Bool

			return u, nil
		}
}

func prepareUserUniqueQuery() (sq.SelectBuilder, func(*sql.Row) (bool, error)) {
	return sq.Select(
			UserIDCol.identifier(),
			UserStateCol.identifier(),
			UserUsernameCol.identifier(),
			HumanUserIDCol.identifier(),
			HumanEmailCol.identifier(),
			HumanIsEmailVerifiedCol.identifier()).
			From(userTable.identifier()).
			LeftJoin(join(HumanUserIDCol, UserIDCol)).
			PlaceholderFormat(sq.Dollar),
		func(row *sql.Row) (bool, error) {
			userID := sql.NullString{}
			state := sql.NullInt32{}
			username := sql.NullString{}
			humanID := sql.NullString{}
			email := sql.NullString{}
			isEmailVerified := sql.NullBool{}

			err := row.Scan(
				&userID,
				&state,
				&username,
				&humanID,
				&email,
				&isEmailVerified,
			)
			if err != nil {
				if errs.Is(err, sql.ErrNoRows) {
					return true, nil
				}
				return false, errors.ThrowInternal(err, "QUERY-Cxces", "Errors.Internal")
			}
			return !userID.Valid, nil
		}
}

func prepareUsersQuery() (sq.SelectBuilder, func(*sql.Rows) (*Users, error)) {
	loginNamesQuery, loginNamesArgs, err := prepareLoginNamesQuery()
	if err != nil {
		return sq.SelectBuilder{}, nil
	}
	preferredLoginNameQuery, preferredLoginNameArgs, err := preparePreferredLoginNamesQuery()
	if err != nil {
		return sq.SelectBuilder{}, nil
	}
	return sq.Select(
			UserIDCol.identifier(),
			UserCreationDateCol.identifier(),
			UserChangeDateCol.identifier(),
			UserResourceOwnerCol.identifier(),
			UserSequenceCol.identifier(),
			UserStateCol.identifier(),
			UserTypeCol.identifier(),
			UserUsernameCol.identifier(),
			userLoginNamesListCol.identifier(),
			userPreferredLoginNameCol.identifier(),
			HumanUserIDCol.identifier(),
			HumanFirstNameCol.identifier(),
			HumanLastNameCol.identifier(),
			HumanNickNameCol.identifier(),
			HumanDisplayNameCol.identifier(),
			HumanPreferredLanguageCol.identifier(),
			HumanGenderCol.identifier(),
			HumanAvatarURLCol.identifier(),
			HumanEmailCol.identifier(),
			HumanIsEmailVerifiedCol.identifier(),
			HumanPhoneCol.identifier(),
			HumanIsPhoneVerifiedCol.identifier(),
			MachineUserIDCol.identifier(),
			MachineNameCol.identifier(),
			MachineDescriptionCol.identifier(),
			countColumn.identifier()).
			From(userTable.identifier()).
			LeftJoin(join(HumanUserIDCol, UserIDCol)).
			LeftJoin(join(MachineUserIDCol, UserIDCol)).
			LeftJoin("("+loginNamesQuery+") AS "+userLoginNamesTable.alias+" ON "+
				userLoginNamesUserIDCol.identifier()+" = "+UserIDCol.identifier()+" AND "+
				userLoginNamesInstanceIDCol.identifier()+" = "+UserInstanceIDCol.identifier(),
				loginNamesArgs...).
			LeftJoin("("+preferredLoginNameQuery+") AS "+userPreferredLoginNameTable.alias+" ON "+
				userPreferredLoginNameUserIDCol.identifier()+" = "+UserIDCol.identifier()+" AND "+
				userPreferredLoginNameInstanceIDCol.identifier()+" = "+UserInstanceIDCol.identifier(),
				preferredLoginNameArgs...).
			PlaceholderFormat(sq.Dollar),
		func(rows *sql.Rows) (*Users, error) {
			users := make([]*User, 0)
			var count uint64
			for rows.Next() {
				u := new(User)
				loginNames := database.StringArray{}
				preferredLoginName := sql.NullString{}

				humanID := sql.NullString{}
				firstName := sql.NullString{}
				lastName := sql.NullString{}
				nickName := sql.NullString{}
				displayName := sql.NullString{}
				preferredLanguage := sql.NullString{}
				gender := sql.NullInt32{}
				avatarKey := sql.NullString{}
				email := sql.NullString{}
				isEmailVerified := sql.NullBool{}
				phone := sql.NullString{}
				isPhoneVerified := sql.NullBool{}

				machineID := sql.NullString{}
				name := sql.NullString{}
				description := sql.NullString{}

				err := rows.Scan(
					&u.ID,
					&u.CreationDate,
					&u.ChangeDate,
					&u.ResourceOwner,
					&u.Sequence,
					&u.State,
					&u.Type,
					&u.Username,
					&loginNames,
					&preferredLoginName,
					&humanID,
					&firstName,
					&lastName,
					&nickName,
					&displayName,
					&preferredLanguage,
					&gender,
					&avatarKey,
					&email,
					&isEmailVerified,
					&phone,
					&isPhoneVerified,
					&machineID,
					&name,
					&description,
					&count,
				)
				if err != nil {
					return nil, err
				}

				u.LoginNames = loginNames
				if preferredLoginName.Valid {
					u.PreferredLoginName = preferredLoginName.String
				}

				if humanID.Valid {
					u.Human = &Human{
						FirstName:         firstName.String,
						LastName:          lastName.String,
						NickName:          nickName.String,
						DisplayName:       displayName.String,
						AvatarKey:         avatarKey.String,
						PreferredLanguage: language.Make(preferredLanguage.String),
						Gender:            domain.Gender(gender.Int32),
						Email:             email.String,
						IsEmailVerified:   isEmailVerified.Bool,
						Phone:             phone.String,
						IsPhoneVerified:   isPhoneVerified.Bool,
					}
				} else if machineID.Valid {
					u.Machine = &Machine{
						Name:        name.String,
						Description: description.String,
					}
				}

				users = append(users, u)
			}

			if err := rows.Close(); err != nil {
				return nil, errors.ThrowInternal(err, "QUERY-frhbd", "Errors.Query.CloseRows")
			}

			return &Users{
				Users: users,
				SearchResponse: SearchResponse{
					Count: count,
				},
			}, nil
		}
}<|MERGE_RESOLUTION|>--- conflicted
+++ resolved
@@ -14,12 +14,8 @@
 	"github.com/zitadel/zitadel/internal/database"
 	"github.com/zitadel/zitadel/internal/domain"
 	"github.com/zitadel/zitadel/internal/errors"
-<<<<<<< HEAD
 	"github.com/zitadel/zitadel/internal/projection"
 	projection_old "github.com/zitadel/zitadel/internal/query/projection"
-=======
-	"github.com/zitadel/zitadel/internal/query/projection"
->>>>>>> add232d1
 	"github.com/zitadel/zitadel/internal/telemetry/tracing"
 )
 
@@ -170,7 +166,7 @@
 		table: userTable,
 	}
 	UserOwnerRemovedCol = Column{
-		name:  projection.UserOwnerRemovedCol,
+		name:  projection_old.UserOwnerRemovedCol,
 		table: userTable,
 	}
 
@@ -313,39 +309,6 @@
 	}
 )
 
-<<<<<<< HEAD
-func (q *Queries) GetUserByID(ctx context.Context, shouldTriggerBulk bool, userID string, queries ...SearchQuery) (_ *User, err error) {
-	ctx, span := tracing.NewSpan(ctx)
-	defer func() { span.EndWithError(err) }()
-
-	// if shouldTriggerBulk {
-	// projection_old.UserProjection.Trigger(ctx)
-	// projection_old.LoginNameProjection.Trigger(ctx)
-	// }
-
-	// query, scan := prepareUserQuery()
-	// for _, q := range queries {
-	// 	query = q.toQuery(query)
-	// }
-	// stmt, args, err := query.Where(sq.Eq{
-	// 	UserIDCol.identifier():         userID,
-	// 	UserInstanceIDCol.identifier(): authz.GetInstance(ctx).InstanceID(),
-	// }).ToSql()
-	// if err != nil {
-	// 	return nil, errors.ThrowInternal(err, "QUERY-FBg21", "Errors.Query.SQLStatment")
-	// }
-
-	// row := q.client.QueryRowContext(ctx, stmt, args...)
-	// u, err := scan(row)
-	// if err != nil {
-	// 	return nil, err
-	// }
-
-	user := projection.NewUser(userID, authz.GetInstance(ctx).InstanceID())
-	events, err := q.eventstore.Filter(ctx, user.SearchQuery(ctx))
-	if err != nil {
-		return nil, err
-=======
 func addUserWithoutOwnerRemoved(eq map[string]interface{}) {
 	eq[UserOwnerRemovedCol.identifier()] = false
 	eq[userLoginNamesOwnerRemovedUserCol.identifier()] = false
@@ -360,31 +323,17 @@
 	ctx, span := tracing.NewSpan(ctx)
 	defer func() { span.EndWithError(err) }()
 
-	if shouldTriggerBulk {
-		projection.UserProjection.Trigger(ctx)
-		projection.LoginNameProjection.Trigger(ctx)
->>>>>>> add232d1
+	user := projection.NewUser(userID, authz.GetInstance(ctx).InstanceID())
+	events, err := q.eventstore.Filter(ctx, user.SearchQuery(ctx))
+	if err != nil {
+		return nil, err
 	}
 	user.Reduce(events)
 
-<<<<<<< HEAD
 	loginNames := projection.NewUserLoginNamesWithOwner(user.ID, authz.GetInstance(ctx).InstanceID(), user.ResourceOwner)
 	events, err = q.eventstore.Filter(ctx, loginNames.SearchQuery(ctx))
-=======
-	query, scan := prepareUserQuery()
-	for _, q := range queries {
-		query = q.toQuery(query)
-	}
-	eq := sq.Eq{
-		UserIDCol.identifier():         userID,
-		UserInstanceIDCol.identifier(): authz.GetInstance(ctx).InstanceID(),
-	}
-	if !withOwnerRemoved {
-		addUserWithoutOwnerRemoved(eq)
-	}
-	stmt, args, err := query.Where(eq).ToSql()
->>>>>>> add232d1
-	if err != nil {
+	if err != nil {
+		return nil, errors.ThrowInternal(err, "QUERY-FBg21", "Errors.Query.SQLStatment")
 		return nil, err
 	}
 	loginNames.Reduce(events)
@@ -392,7 +341,6 @@
 	return mapUser(user, loginNames), nil
 }
 
-<<<<<<< HEAD
 func mapUser(user *projection.User, loginNames *projection.UserLoginNames) *User {
 	u := &User{
 		ID:            user.ID,
@@ -429,21 +377,12 @@
 		if loginName.IsPrimary {
 			u.PreferredLoginName = loginName.Name
 		}
-=======
-func (q *Queries) GetUser(ctx context.Context, shouldTriggerBulk bool, withOwnerRemoved bool, queries ...SearchQuery) (_ *User, err error) {
-	ctx, span := tracing.NewSpan(ctx)
-	defer func() { span.EndWithError(err) }()
-
-	if shouldTriggerBulk {
-		projection.UserProjection.Trigger(ctx)
-		projection.LoginNameProjection.Trigger(ctx)
->>>>>>> add232d1
 	}
 
 	return u
 }
 
-func (q *Queries) GetUser(ctx context.Context, shouldTriggerBulk bool, query SearchQuery) (_ *User, err error) {
+func (q *Queries) GetUser(ctx context.Context, shouldTriggerBulk bool, withResourceOwnerRemoved bool, query SearchQuery) (_ *User, err error) {
 	ctx, span := tracing.NewSpan(ctx)
 	defer func() { span.EndWithError(err) }()
 
@@ -454,7 +393,6 @@
 		}
 		loginName = q.Text
 	}
-<<<<<<< HEAD
 
 	instanceLoginNames := projection.NewInstanceLoginNamesWithOwner(
 		authz.GetInstance(ctx).InstanceID(),
@@ -462,15 +400,6 @@
 		loginName,
 	)
 	loginNames, err := instanceLoginNames.Build(ctx, q.eventstore)
-=======
-	eq := sq.Eq{
-		UserInstanceIDCol.identifier(): authz.GetInstance(ctx).InstanceID(),
-	}
-	if !withOwnerRemoved {
-		addUserWithoutOwnerRemoved(eq)
-	}
-	stmt, args, err := query.Where(eq).ToSql()
->>>>>>> add232d1
 	if err != nil {
 		return nil, err
 	}
@@ -493,51 +422,10 @@
 	}
 	user.Reduce(events)
 
-	// if shouldTriggerBulk {
-	// projection_old.UserProjection.Trigger(ctx)
-	// projection_old.LoginNameProjection.Trigger(ctx)
-	// }
-
-	// query, scan := prepareUserQuery()
-	// for _, q := range queries {
-	// 	query = q.toQuery(query)
-	// }
-	// stmt, args, err := query.Where(sq.Eq{
-	// 	UserInstanceIDCol.identifier(): authz.GetInstance(ctx).InstanceID(),
-	// }).ToSql()
-	// if err != nil {
-	// 	return nil, errors.ThrowInternal(err, "QUERY-Dnhr2", "Errors.Query.SQLStatment")
-	// }
-
-	// row := q.client.QueryRowContext(ctx, stmt, args...)
-	// u, err := scan(row)
-	// if err != nil {
-	// 	return nil, err
-	// }
-
-	// user := projection.NewUser(userID, authz.GetInstance(ctx).InstanceID())
-	// events, err := q.eventstore.Filter(ctx, user.SearchQuery(ctx))
-	// if err != nil {
-	// 	return nil, err
-	// }
-	// user.Reduce(events)
-
-	// loginNames := projection.NewUserLoginNamesWithOwner(u.ID, authz.GetInstance(ctx).InstanceID(), u.ResourceOwner)
-	// events, err = q.eventstore.Filter(ctx, loginNames.SearchQuery(ctx))
-	// if err != nil {
-	// 	return nil, err
-	// }
-	// loginNames.Reduce(events)
-
 	return mapUser(user, loginNames[0]), nil
-	// return nil, nil
-}
-
-<<<<<<< HEAD
-func (q *Queries) GetHumanProfile(ctx context.Context, userID string, queries ...SearchQuery) (_ *Profile, err error) {
-=======
+}
+
 func (q *Queries) GetHumanProfile(ctx context.Context, userID string, withOwnerRemoved bool, queries ...SearchQuery) (_ *Profile, err error) {
->>>>>>> add232d1
 	ctx, span := tracing.NewSpan(ctx)
 	defer func() { span.EndWithError(err) }()
 
@@ -561,11 +449,7 @@
 	return scan(row)
 }
 
-<<<<<<< HEAD
-func (q *Queries) GetHumanEmail(ctx context.Context, userID string, queries ...SearchQuery) (_ *Email, err error) {
-=======
 func (q *Queries) GetHumanEmail(ctx context.Context, userID string, withOwnerRemoved bool, queries ...SearchQuery) (_ *Email, err error) {
->>>>>>> add232d1
 	ctx, span := tracing.NewSpan(ctx)
 	defer func() { span.EndWithError(err) }()
 
@@ -589,11 +473,7 @@
 	return scan(row)
 }
 
-<<<<<<< HEAD
-func (q *Queries) GetHumanPhone(ctx context.Context, userID string, queries ...SearchQuery) (_ *Phone, err error) {
-=======
 func (q *Queries) GetHumanPhone(ctx context.Context, userID string, withOwnerRemoved bool, queries ...SearchQuery) (_ *Phone, err error) {
->>>>>>> add232d1
 	ctx, span := tracing.NewSpan(ctx)
 	defer func() { span.EndWithError(err) }()
 
@@ -617,11 +497,7 @@
 	return scan(row)
 }
 
-<<<<<<< HEAD
-func (q *Queries) GetNotifyUserByID(ctx context.Context, shouldTriggered bool, userID string, queries ...SearchQuery) (_ *NotifyUser, err error) {
-=======
 func (q *Queries) GetNotifyUserByID(ctx context.Context, shouldTriggered bool, userID string, withOwnerRemoved bool, queries ...SearchQuery) (_ *NotifyUser, err error) {
->>>>>>> add232d1
 	ctx, span := tracing.NewSpan(ctx)
 	defer func() { span.EndWithError(err) }()
 
@@ -650,11 +526,7 @@
 	return scan(row)
 }
 
-<<<<<<< HEAD
-func (q *Queries) GetNotifyUser(ctx context.Context, shouldTriggered bool, queries ...SearchQuery) (_ *NotifyUser, err error) {
-=======
 func (q *Queries) GetNotifyUser(ctx context.Context, shouldTriggered bool, withOwnerRemoved bool, queries ...SearchQuery) (_ *NotifyUser, err error) {
->>>>>>> add232d1
 	ctx, span := tracing.NewSpan(ctx)
 	defer func() { span.EndWithError(err) }()
 
@@ -682,11 +554,7 @@
 	return scan(row)
 }
 
-<<<<<<< HEAD
-func (q *Queries) SearchUsers(ctx context.Context, queries *UserSearchQueries) (_ *Users, err error) {
-=======
 func (q *Queries) SearchUsers(ctx context.Context, queries *UserSearchQueries, withOwnerRemoved bool) (_ *Users, err error) {
->>>>>>> add232d1
 	ctx, span := tracing.NewSpan(ctx)
 	defer func() { span.EndWithError(err) }()
 
@@ -713,11 +581,7 @@
 	return users, err
 }
 
-<<<<<<< HEAD
-func (q *Queries) IsUserUnique(ctx context.Context, username, email, resourceOwner string) (_ bool, err error) {
-=======
 func (q *Queries) IsUserUnique(ctx context.Context, username, email, resourceOwner string, withOwnerRemoved bool) (_ bool, err error) {
->>>>>>> add232d1
 	ctx, span := tracing.NewSpan(ctx)
 	defer func() { span.EndWithError(err) }()
 
@@ -860,32 +724,6 @@
 	)
 }
 
-<<<<<<< HEAD
-func prepareUserQuery() (sq.SelectBuilder, func(*sql.Row) (*User, error)) {
-	// loginNamesQuery, _, err := sq.Select(
-	// 	userLoginNamesUserIDCol.identifier(),
-	// 	"ARRAY_AGG("+userLoginNamesNameCol.identifier()+") AS "+userLoginNamesListCol.name,
-	// 	userLoginNamesInstanceIDCol.identifier()).
-	// 	From(userLoginNamesTable.identifier()).
-	// 	GroupBy(userLoginNamesUserIDCol.identifier(), userLoginNamesInstanceIDCol.identifier()).
-	// 	ToSql()
-	// if err != nil {
-	// 	return sq.SelectBuilder{}, nil
-	// }
-	// preferredLoginNameQuery, preferredLoginNameArgs, err := sq.Select(
-	// 	userPreferredLoginNameUserIDCol.identifier(),
-	// 	userPreferredLoginNameCol.identifier(),
-	// 	userPreferredLoginNameInstanceIDCol.identifier()).
-	// 	From(userPreferredLoginNameTable.identifier()).
-	// 	Where(
-	// 		sq.Eq{
-	// 			userPreferredLoginNameIsPrimaryCol.identifier(): true,
-	// 		}).
-	// 	ToSql()
-	// if err != nil {
-	// 	return sq.SelectBuilder{}, nil
-	// }
-=======
 func prepareLoginNamesQuery() (string, []interface{}, error) {
 	return sq.Select(
 		userLoginNamesUserIDCol.identifier(),
@@ -928,7 +766,6 @@
 	if err != nil {
 		return sq.SelectBuilder{}, nil
 	}
->>>>>>> add232d1
 	return sq.Select(
 			UserIDCol.identifier(),
 			UserCreationDateCol.identifier(),
@@ -960,15 +797,6 @@
 			From(userTable.identifier()).
 			LeftJoin(join(HumanUserIDCol, UserIDCol)).
 			LeftJoin(join(MachineUserIDCol, UserIDCol)).
-<<<<<<< HEAD
-			// LeftJoin("("+loginNamesQuery+") AS "+userLoginNamesTable.alias+" ON "+
-			// 	userLoginNamesUserIDCol.identifier()+" = "+UserIDCol.identifier()+" AND "+
-			// 	userLoginNamesInstanceIDCol.identifier()+" = "+UserInstanceIDCol.identifier()).
-			// LeftJoin("("+preferredLoginNameQuery+") AS "+userPreferredLoginNameTable.alias+" ON "+
-			// 	userPreferredLoginNameUserIDCol.identifier()+" = "+UserIDCol.identifier()+" AND "+
-			// 	userPreferredLoginNameInstanceIDCol.identifier()+" = "+UserInstanceIDCol.identifier(),
-			// 	preferredLoginNameArgs...).
-=======
 			LeftJoin("("+loginNamesQuery+") AS "+userLoginNamesTable.alias+" ON "+
 				userLoginNamesUserIDCol.identifier()+" = "+UserIDCol.identifier()+" AND "+
 				userLoginNamesInstanceIDCol.identifier()+" = "+UserInstanceIDCol.identifier(),
@@ -977,7 +805,6 @@
 				userPreferredLoginNameUserIDCol.identifier()+" = "+UserIDCol.identifier()+" AND "+
 				userPreferredLoginNameInstanceIDCol.identifier()+" = "+UserInstanceIDCol.identifier(),
 				preferredLoginNameArgs...).
->>>>>>> add232d1
 			PlaceholderFormat(sq.Dollar),
 		func(row *sql.Row) (*User, error) {
 			u := new(User)
