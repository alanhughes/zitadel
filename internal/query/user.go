--- conflicted
+++ resolved
@@ -51,11 +51,7 @@
 		table: humanTable,
 	}
 	HumanFirstNameCol = Column{
-<<<<<<< HEAD
-		name:  projection.HumanFistNameCol,
-=======
 		name:  projection.HumanFirstNameCol,
->>>>>>> 1bbec8a1
 		table: humanTable,
 	}
 	HumanLastNameCol = Column{
