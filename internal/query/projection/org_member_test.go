package projection

import (
	"context"
	"testing"

	"golang.org/x/text/language"

	"github.com/zitadel/zitadel/internal/database"
	"github.com/zitadel/zitadel/internal/domain"
	"github.com/zitadel/zitadel/internal/errors"
	"github.com/zitadel/zitadel/internal/eventstore"
	"github.com/zitadel/zitadel/internal/eventstore/handler"
	"github.com/zitadel/zitadel/internal/eventstore/repository"
	"github.com/zitadel/zitadel/internal/repository/instance"
	"github.com/zitadel/zitadel/internal/repository/org"
	"github.com/zitadel/zitadel/internal/repository/user"
)

func TestOrgMemberProjection_reduces(t *testing.T) {
	type args struct {
		event func(t *testing.T) eventstore.Event
	}
	tests := []struct {
		name   string
		args   args
		reduce func(event eventstore.Event) (*handler.Statement, error)
		want   wantReduce
	}{
		{
			name: "org MemberAddedType",
			args: args{
				event: getEvent(testEvent(
					repository.EventType(org.MemberAddedEventType),
					org.AggregateType,
					[]byte(`{
					"userId": "user-id",
					"roles": ["role"]
				}`),
				), org.MemberAddedEventMapper),
			},
			reduce: (&orgMemberProjection{
				StatementHandler: getStatementHandlerWithFilters(
					user.NewHumanAddedEvent(context.Background(),
						&user.NewAggregate("user-id", "org1").Aggregate,
						"username1",
						"firstname1",
						"lastname1",
						"nickname1",
						"displayname1",
						language.German,
						domain.GenderMale,
						"email1",
						true,
					),
				)(t)}).reduceAdded,
			want: wantReduce{
				aggregateType:    org.AggregateType,
				sequence:         15,
				previousSequence: 10,
				executer: &testExecuter{
					executions: []execution{
						{
							expectedStmt: "INSERT INTO projections.org_members3 (user_id, user_resource_owner, user_owner_removed, roles, creation_date, change_date, sequence, resource_owner, instance_id, owner_removed, org_id) VALUES ($1, $2, $3, $4, $5, $6, $7, $8, $9, $10, $11)",
							expectedArgs: []interface{}{
								"user-id",
								"org1",
								false,
								database.StringArray{"role"},
								anyArg{},
								anyArg{},
								uint64(15),
								"ro-id",
								"instance-id",
								false,
								"agg-id",
							},
						},
					},
				},
			},
		},
		{
			name: "org MemberChangedType",
			args: args{
				event: getEvent(testEvent(
					repository.EventType(org.MemberChangedEventType),
					org.AggregateType,
					[]byte(`{
					"userId": "user-id",
					"roles": ["role", "changed"]
				}`),
				), org.MemberChangedEventMapper),
			},
			reduce: (&orgMemberProjection{}).reduceChanged,
			want: wantReduce{
				aggregateType:    org.AggregateType,
				sequence:         15,
				previousSequence: 10,
				executer: &testExecuter{
					executions: []execution{
						{
<<<<<<< HEAD
							expectedStmt: "UPDATE projections.org_members3 SET (roles, change_date, sequence) = ($1, $2, $3) WHERE (user_id = $4) AND (org_id = $5)",
=======
							expectedStmt: "UPDATE projections.org_members2 SET (roles, change_date, sequence) = ($1, $2, $3) WHERE (instance_id = $4) AND (user_id = $5) AND (org_id = $6)",
>>>>>>> 6c7a05ea
							expectedArgs: []interface{}{
								database.StringArray{"role", "changed"},
								anyArg{},
								uint64(15),
								"instance-id",
								"user-id",
								"agg-id",
							},
						},
					},
				},
			},
		},
		{
			name: "org MemberCascadeRemovedType",
			args: args{
				event: getEvent(testEvent(
					repository.EventType(org.MemberCascadeRemovedEventType),
					org.AggregateType,
					[]byte(`{
					"userId": "user-id"
				}`),
				), org.MemberCascadeRemovedEventMapper),
			},
			reduce: (&orgMemberProjection{}).reduceCascadeRemoved,
			want: wantReduce{
				aggregateType:    org.AggregateType,
				sequence:         15,
				previousSequence: 10,
				executer: &testExecuter{
					executions: []execution{
						{
<<<<<<< HEAD
							expectedStmt: "DELETE FROM projections.org_members3 WHERE (user_id = $1) AND (org_id = $2)",
=======
							expectedStmt: "DELETE FROM projections.org_members2 WHERE (instance_id = $1) AND (user_id = $2) AND (org_id = $3)",
>>>>>>> 6c7a05ea
							expectedArgs: []interface{}{
								"instance-id",
								"user-id",
								"agg-id",
							},
						},
					},
				},
			},
		},
		{
			name: "org MemberRemovedType",
			args: args{
				event: getEvent(testEvent(
					repository.EventType(org.MemberRemovedEventType),
					org.AggregateType,
					[]byte(`{
					"userId": "user-id"
				}`),
				), org.MemberRemovedEventMapper),
			},
			reduce: (&orgMemberProjection{}).reduceRemoved,
			want: wantReduce{
				aggregateType:    org.AggregateType,
				sequence:         15,
				previousSequence: 10,
				executer: &testExecuter{
					executions: []execution{
						{
<<<<<<< HEAD
							expectedStmt: "DELETE FROM projections.org_members3 WHERE (user_id = $1) AND (org_id = $2)",
=======
							expectedStmt: "DELETE FROM projections.org_members2 WHERE (instance_id = $1) AND (user_id = $2) AND (org_id = $3)",
>>>>>>> 6c7a05ea
							expectedArgs: []interface{}{
								"instance-id",
								"user-id",
								"agg-id",
							},
						},
					},
				},
			},
		},
		{
			name: "user UserRemovedEventType",
			args: args{
				event: getEvent(testEvent(
					repository.EventType(user.UserRemovedType),
					user.AggregateType,
					[]byte(`{}`),
				), user.UserRemovedEventMapper),
			},
			reduce: (&orgMemberProjection{}).reduceUserRemoved,
			want: wantReduce{
				aggregateType:    user.AggregateType,
				sequence:         15,
				previousSequence: 10,
				executer: &testExecuter{
					executions: []execution{
						{
<<<<<<< HEAD
							expectedStmt: "DELETE FROM projections.org_members3 WHERE (user_id = $1)",
=======
							expectedStmt: "DELETE FROM projections.org_members2 WHERE (instance_id = $1) AND (user_id = $2)",
>>>>>>> 6c7a05ea
							expectedArgs: []interface{}{
								"instance-id",
								"agg-id",
							},
						},
					},
				},
			},
		},
		{
			name: "org OrgRemovedEventType",
			args: args{
				event: getEvent(testEvent(
					repository.EventType(org.OrgRemovedEventType),
					org.AggregateType,
					[]byte(`{}`),
				), org.OrgRemovedEventMapper),
			},
			reduce: (&orgMemberProjection{}).reduceOrgRemoved,
			want: wantReduce{
				aggregateType:    org.AggregateType,
				sequence:         15,
				previousSequence: 10,
				executer: &testExecuter{
					executions: []execution{
						{
<<<<<<< HEAD
							expectedStmt: "UPDATE projections.org_members3 SET (change_date, sequence, owner_removed) = ($1, $2, $3) WHERE (instance_id = $4) AND (resource_owner = $5)",
							expectedArgs: []interface{}{
								anyArg{},
								uint64(15),
								true,
								"instance-id",
								"agg-id",
							},
						},
						{
							expectedStmt: "UPDATE projections.org_members3 SET (change_date, sequence, user_owner_removed) = ($1, $2, $3) WHERE (instance_id = $4) AND (user_resource_owner = $5)",
							expectedArgs: []interface{}{
								anyArg{},
								uint64(15),
								true,
=======
							expectedStmt: "DELETE FROM projections.org_members2 WHERE (instance_id = $1) AND (org_id = $2)",
							expectedArgs: []interface{}{
>>>>>>> 6c7a05ea
								"instance-id",
								"agg-id",
							},
						},
					},
				},
			},
		},
		{
			name: "instance reduceInstanceRemoved",
			args: args{
				event: getEvent(testEvent(
					repository.EventType(instance.InstanceRemovedEventType),
					instance.AggregateType,
					nil,
				), instance.InstanceRemovedEventMapper),
			},
			reduce: reduceInstanceRemovedHelper(MemberInstanceID),
			want: wantReduce{
				aggregateType:    eventstore.AggregateType("instance"),
				sequence:         15,
				previousSequence: 10,
				executer: &testExecuter{
					executions: []execution{
						{
							expectedStmt: "DELETE FROM projections.org_members3 WHERE (instance_id = $1)",
							expectedArgs: []interface{}{
								"agg-id",
							},
						},
					},
				},
			},
		},
	}
	for _, tt := range tests {
		t.Run(tt.name, func(t *testing.T) {
			event := baseEvent(t)
			got, err := tt.reduce(event)
			if _, ok := err.(errors.InvalidArgument); !ok {
				t.Errorf("no wrong event mapping: %v, got: %v", err, got)
			}

			event = tt.args.event(t)
			got, err = tt.reduce(event)
			assertReduce(t, got, err, OrgMemberProjectionTable, tt.want)
		})
	}
}<|MERGE_RESOLUTION|>--- conflicted
+++ resolved
@@ -100,11 +100,7 @@
 				executer: &testExecuter{
 					executions: []execution{
 						{
-<<<<<<< HEAD
-							expectedStmt: "UPDATE projections.org_members3 SET (roles, change_date, sequence) = ($1, $2, $3) WHERE (user_id = $4) AND (org_id = $5)",
-=======
-							expectedStmt: "UPDATE projections.org_members2 SET (roles, change_date, sequence) = ($1, $2, $3) WHERE (instance_id = $4) AND (user_id = $5) AND (org_id = $6)",
->>>>>>> 6c7a05ea
+							expectedStmt: "UPDATE projections.org_members3 SET (roles, change_date, sequence) = ($1, $2, $3) WHERE (instance_id = $4) AND (user_id = $5) AND (org_id = $6)",
 							expectedArgs: []interface{}{
 								database.StringArray{"role", "changed"},
 								anyArg{},
@@ -137,11 +133,7 @@
 				executer: &testExecuter{
 					executions: []execution{
 						{
-<<<<<<< HEAD
-							expectedStmt: "DELETE FROM projections.org_members3 WHERE (user_id = $1) AND (org_id = $2)",
-=======
-							expectedStmt: "DELETE FROM projections.org_members2 WHERE (instance_id = $1) AND (user_id = $2) AND (org_id = $3)",
->>>>>>> 6c7a05ea
+							expectedStmt: "DELETE FROM projections.org_members3 WHERE (instance_id = $1) AND (user_id = $2) AND (org_id = $3)",
 							expectedArgs: []interface{}{
 								"instance-id",
 								"user-id",
@@ -171,11 +163,7 @@
 				executer: &testExecuter{
 					executions: []execution{
 						{
-<<<<<<< HEAD
-							expectedStmt: "DELETE FROM projections.org_members3 WHERE (user_id = $1) AND (org_id = $2)",
-=======
-							expectedStmt: "DELETE FROM projections.org_members2 WHERE (instance_id = $1) AND (user_id = $2) AND (org_id = $3)",
->>>>>>> 6c7a05ea
+							expectedStmt: "DELETE FROM projections.org_members3 WHERE (instance_id = $1) AND (user_id = $2) AND (org_id = $3)",
 							expectedArgs: []interface{}{
 								"instance-id",
 								"user-id",
@@ -203,11 +191,7 @@
 				executer: &testExecuter{
 					executions: []execution{
 						{
-<<<<<<< HEAD
-							expectedStmt: "DELETE FROM projections.org_members3 WHERE (user_id = $1)",
-=======
-							expectedStmt: "DELETE FROM projections.org_members2 WHERE (instance_id = $1) AND (user_id = $2)",
->>>>>>> 6c7a05ea
+							expectedStmt: "DELETE FROM projections.org_members3 WHERE (instance_id = $1) AND (user_id = $2)",
 							expectedArgs: []interface{}{
 								"instance-id",
 								"agg-id",
@@ -234,7 +218,6 @@
 				executer: &testExecuter{
 					executions: []execution{
 						{
-<<<<<<< HEAD
 							expectedStmt: "UPDATE projections.org_members3 SET (change_date, sequence, owner_removed) = ($1, $2, $3) WHERE (instance_id = $4) AND (resource_owner = $5)",
 							expectedArgs: []interface{}{
 								anyArg{},
@@ -250,10 +233,6 @@
 								anyArg{},
 								uint64(15),
 								true,
-=======
-							expectedStmt: "DELETE FROM projections.org_members2 WHERE (instance_id = $1) AND (org_id = $2)",
-							expectedArgs: []interface{}{
->>>>>>> 6c7a05ea
 								"instance-id",
 								"agg-id",
 							},
