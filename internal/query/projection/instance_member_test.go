package projection

import (
	"context"
	"testing"

	"golang.org/x/text/language"

	"github.com/zitadel/zitadel/internal/database"
	"github.com/zitadel/zitadel/internal/domain"
	"github.com/zitadel/zitadel/internal/errors"
	"github.com/zitadel/zitadel/internal/eventstore"
	"github.com/zitadel/zitadel/internal/eventstore/handler"
	"github.com/zitadel/zitadel/internal/eventstore/repository"
	"github.com/zitadel/zitadel/internal/repository/instance"
	"github.com/zitadel/zitadel/internal/repository/org"
	"github.com/zitadel/zitadel/internal/repository/user"
)

func TestInstanceMemberProjection_reduces(t *testing.T) {
	type args struct {
		event func(t *testing.T) eventstore.Event
	}
	tests := []struct {
		name   string
		args   args
		reduce func(event eventstore.Event) (*handler.Statement, error)
		want   wantReduce
	}{
		{
			name: "instance MemberAddedType",
			args: args{
				event: getEvent(testEvent(
					repository.EventType(instance.MemberAddedEventType),
					instance.AggregateType,
					[]byte(`{
					"userId": "user-id",
					"roles": ["role"]
				}`),
				), instance.MemberAddedEventMapper),
			},
			reduce: (&instanceMemberProjection{
				StatementHandler: getStatementHandlerWithFilters(
					user.NewHumanAddedEvent(context.Background(),
						&user.NewAggregate("user-id", "org1").Aggregate,
						"username1",
						"firstname1",
						"lastname1",
						"nickname1",
						"displayname1",
						language.German,
						domain.GenderMale,
						"email1",
						true,
					),
				)(t)}).reduceAdded,
			want: wantReduce{
				aggregateType:    instance.AggregateType,
				sequence:         15,
				previousSequence: 10,
				executer: &testExecuter{
					executions: []execution{
						{
							expectedStmt: "INSERT INTO projections.instance_members3 (user_id, user_resource_owner, user_owner_removed, roles, creation_date, change_date, sequence, resource_owner, instance_id, owner_removed, id) VALUES ($1, $2, $3, $4, $5, $6, $7, $8, $9, $10, $11)",
							expectedArgs: []interface{}{
								"user-id",
								"org1",
								false,
								database.StringArray{"role"},
								anyArg{},
								anyArg{},
								uint64(15),
								"ro-id",
								"instance-id",
								false,
								"agg-id",
							},
						},
					},
				},
			},
		},
		{
			name: "instance MemberChangedType",
			args: args{
				event: getEvent(testEvent(
					repository.EventType(instance.MemberChangedEventType),
					instance.AggregateType,
					[]byte(`{
					"userId": "user-id",
					"roles": ["role", "changed"]
				}`),
				), instance.MemberChangedEventMapper),
			},
			reduce: (&instanceMemberProjection{}).reduceChanged,
			want: wantReduce{
				aggregateType:    instance.AggregateType,
				sequence:         15,
				previousSequence: 10,
				executer: &testExecuter{
					executions: []execution{
						{
<<<<<<< HEAD
							expectedStmt: "UPDATE projections.instance_members3 SET (roles, change_date, sequence) = ($1, $2, $3) WHERE (user_id = $4)",
=======
							expectedStmt: "UPDATE projections.instance_members2 SET (roles, change_date, sequence) = ($1, $2, $3) WHERE (instance_id = $4) AND (user_id = $5)",
>>>>>>> 6c7a05ea
							expectedArgs: []interface{}{
								database.StringArray{"role", "changed"},
								anyArg{},
								uint64(15),
								"instance-id",
								"user-id",
							},
						},
					},
				},
			},
		},
		{
			name: "instance MemberCascadeRemovedType",
			args: args{
				event: getEvent(testEvent(
					repository.EventType(instance.MemberCascadeRemovedEventType),
					instance.AggregateType,
					[]byte(`{
					"userId": "user-id"
				}`),
				), instance.MemberCascadeRemovedEventMapper),
			},
			reduce: (&instanceMemberProjection{}).reduceCascadeRemoved,
			want: wantReduce{
				aggregateType:    instance.AggregateType,
				sequence:         15,
				previousSequence: 10,
				executer: &testExecuter{
					executions: []execution{
						{
<<<<<<< HEAD
							expectedStmt: "DELETE FROM projections.instance_members3 WHERE (user_id = $1)",
=======
							expectedStmt: "DELETE FROM projections.instance_members2 WHERE (instance_id = $1) AND (user_id = $2)",
>>>>>>> 6c7a05ea
							expectedArgs: []interface{}{
								"instance-id",
								"user-id",
							},
						},
					},
				},
			},
		},
		{
			name: "instance MemberRemovedType",
			args: args{
				event: getEvent(testEvent(
					repository.EventType(instance.MemberRemovedEventType),
					instance.AggregateType,
					[]byte(`{
					"userId": "user-id"
				}`),
				), instance.MemberRemovedEventMapper),
			},
			reduce: (&instanceMemberProjection{}).reduceRemoved,
			want: wantReduce{
				aggregateType:    instance.AggregateType,
				sequence:         15,
				previousSequence: 10,
				executer: &testExecuter{
					executions: []execution{
						{
<<<<<<< HEAD
							expectedStmt: "DELETE FROM projections.instance_members3 WHERE (user_id = $1)",
=======
							expectedStmt: "DELETE FROM projections.instance_members2 WHERE (instance_id = $1) AND (user_id = $2)",
>>>>>>> 6c7a05ea
							expectedArgs: []interface{}{
								"instance-id",
								"user-id",
							},
						},
					},
				},
			},
		},
		{
			name: "user UserRemoved",
			args: args{
				event: getEvent(testEvent(
					repository.EventType(user.UserRemovedType),
					user.AggregateType,
					[]byte(`{}`),
				), user.UserRemovedEventMapper),
			},
			reduce: (&instanceMemberProjection{}).reduceUserRemoved,
			want: wantReduce{
				aggregateType:    user.AggregateType,
				sequence:         15,
				previousSequence: 10,
				executer: &testExecuter{
					executions: []execution{
						{
<<<<<<< HEAD
							expectedStmt: "DELETE FROM projections.instance_members3 WHERE (user_id = $1)",
=======
							expectedStmt: "DELETE FROM projections.instance_members2 WHERE (instance_id = $1) AND (user_id = $2)",
>>>>>>> 6c7a05ea
							expectedArgs: []interface{}{
								"instance-id",
								"agg-id",
							},
						},
					},
				},
			},
		},
		{
<<<<<<< HEAD
			name: "org.OrgRemoved",
			args: args{
				event: getEvent(testEvent(
					repository.EventType(org.OrgRemovedEventType),
					org.AggregateType,
					nil,
				), org.OrgRemovedEventMapper),
			},
			reduce: (&instanceMemberProjection{}).reduceUserOwnerRemoved,
			want: wantReduce{
				aggregateType:    org.AggregateType,
				sequence:         15,
				previousSequence: 10,
				executer: &testExecuter{
					executions: []execution{
						{
							expectedStmt: "UPDATE projections.instance_members3 SET (change_date, sequence, user_owner_removed) = ($1, $2, $3) WHERE (instance_id = $4) AND (user_resource_owner = $5)",
							expectedArgs: []interface{}{
								anyArg{},
								uint64(15),
								true,
								"instance-id",
								"agg-id",
							},
						},
					},
				},
			},
		},
		{
			name: "instance.reduceInstanceRemoved",
=======
			name: "instance reduceInstanceRemoved",
>>>>>>> 6c7a05ea
			args: args{
				event: getEvent(testEvent(
					repository.EventType(instance.InstanceRemovedEventType),
					instance.AggregateType,
					nil,
				), instance.InstanceRemovedEventMapper),
			},
			reduce: reduceInstanceRemovedHelper(MemberInstanceID),
			want: wantReduce{
				aggregateType:    eventstore.AggregateType("instance"),
				sequence:         15,
				previousSequence: 10,
				executer: &testExecuter{
					executions: []execution{
						{
							expectedStmt: "DELETE FROM projections.instance_members3 WHERE (instance_id = $1)",
							expectedArgs: []interface{}{
								"agg-id",
							},
						},
					},
				},
			},
		},
	}
	for _, tt := range tests {
		t.Run(tt.name, func(t *testing.T) {
			event := baseEvent(t)
			got, err := tt.reduce(event)
			if _, ok := err.(errors.InvalidArgument); !ok {
				t.Errorf("no wrong event mapping: %v, got: %v", err, got)
			}

			event = tt.args.event(t)
			got, err = tt.reduce(event)
			assertReduce(t, got, err, InstanceMemberProjectionTable, tt.want)
		})
	}
}<|MERGE_RESOLUTION|>--- conflicted
+++ resolved
@@ -100,11 +100,7 @@
 				executer: &testExecuter{
 					executions: []execution{
 						{
-<<<<<<< HEAD
-							expectedStmt: "UPDATE projections.instance_members3 SET (roles, change_date, sequence) = ($1, $2, $3) WHERE (user_id = $4)",
-=======
-							expectedStmt: "UPDATE projections.instance_members2 SET (roles, change_date, sequence) = ($1, $2, $3) WHERE (instance_id = $4) AND (user_id = $5)",
->>>>>>> 6c7a05ea
+							expectedStmt: "UPDATE projections.instance_members3 SET (roles, change_date, sequence) = ($1, $2, $3) WHERE (instance_id = $4) AND (user_id = $5)",
 							expectedArgs: []interface{}{
 								database.StringArray{"role", "changed"},
 								anyArg{},
@@ -136,11 +132,7 @@
 				executer: &testExecuter{
 					executions: []execution{
 						{
-<<<<<<< HEAD
-							expectedStmt: "DELETE FROM projections.instance_members3 WHERE (user_id = $1)",
-=======
-							expectedStmt: "DELETE FROM projections.instance_members2 WHERE (instance_id = $1) AND (user_id = $2)",
->>>>>>> 6c7a05ea
+							expectedStmt: "DELETE FROM projections.instance_members3 WHERE (instance_id = $1) AND (user_id = $2)",
 							expectedArgs: []interface{}{
 								"instance-id",
 								"user-id",
@@ -169,11 +161,7 @@
 				executer: &testExecuter{
 					executions: []execution{
 						{
-<<<<<<< HEAD
-							expectedStmt: "DELETE FROM projections.instance_members3 WHERE (user_id = $1)",
-=======
-							expectedStmt: "DELETE FROM projections.instance_members2 WHERE (instance_id = $1) AND (user_id = $2)",
->>>>>>> 6c7a05ea
+							expectedStmt: "DELETE FROM projections.instance_members3 WHERE (instance_id = $1) AND (user_id = $2)",
 							expectedArgs: []interface{}{
 								"instance-id",
 								"user-id",
@@ -200,22 +188,17 @@
 				executer: &testExecuter{
 					executions: []execution{
 						{
-<<<<<<< HEAD
-							expectedStmt: "DELETE FROM projections.instance_members3 WHERE (user_id = $1)",
-=======
-							expectedStmt: "DELETE FROM projections.instance_members2 WHERE (instance_id = $1) AND (user_id = $2)",
->>>>>>> 6c7a05ea
-							expectedArgs: []interface{}{
-								"instance-id",
-								"agg-id",
-							},
-						},
-					},
-				},
-			},
-		},
-		{
-<<<<<<< HEAD
+							expectedStmt: "DELETE FROM projections.instance_members3 WHERE (instance_id = $1) AND (user_id = $2)",
+							expectedArgs: []interface{}{
+								"instance-id",
+								"agg-id",
+							},
+						},
+					},
+				},
+			},
+		},
+		{
 			name: "org.OrgRemoved",
 			args: args{
 				event: getEvent(testEvent(
@@ -246,10 +229,7 @@
 			},
 		},
 		{
-			name: "instance.reduceInstanceRemoved",
-=======
 			name: "instance reduceInstanceRemoved",
->>>>>>> 6c7a05ea
 			args: args{
 				event: getEvent(testEvent(
 					repository.EventType(instance.InstanceRemovedEventType),
