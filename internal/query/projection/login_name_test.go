--- conflicted
+++ resolved
@@ -132,11 +132,7 @@
 				executer: &testExecuter{
 					executions: []execution{
 						{
-<<<<<<< HEAD
-							expectedStmt: "DELETE FROM projections.login_names2_users WHERE (id = $1)",
-=======
-							expectedStmt: "DELETE FROM projections.login_names_users WHERE (id = $1) AND (instance_id = $2)",
->>>>>>> 6c7a05ea
+							expectedStmt: "DELETE FROM projections.login_names2_users WHERE (id = $1) AND (instance_id = $2)",
 							expectedArgs: []interface{}{
 								"agg-id",
 								"instance-id",
@@ -165,11 +161,7 @@
 				executer: &testExecuter{
 					executions: []execution{
 						{
-<<<<<<< HEAD
-							expectedStmt: "UPDATE projections.login_names2_users SET user_name = $1 WHERE (id = $2)",
-=======
-							expectedStmt: "UPDATE projections.login_names_users SET user_name = $1 WHERE (id = $2) AND (instance_id = $3)",
->>>>>>> 6c7a05ea
+							expectedStmt: "UPDATE projections.login_names2_users SET user_name = $1 WHERE (id = $2) AND (instance_id = $3)",
 							expectedArgs: []interface{}{
 								"changed",
 								"agg-id",
@@ -199,11 +191,7 @@
 				executer: &testExecuter{
 					executions: []execution{
 						{
-<<<<<<< HEAD
-							expectedStmt: "UPDATE projections.login_names2_users SET user_name = $1 WHERE (id = $2)",
-=======
-							expectedStmt: "UPDATE projections.login_names_users SET user_name = $1 WHERE (id = $2) AND (instance_id = $3)",
->>>>>>> 6c7a05ea
+							expectedStmt: "UPDATE projections.login_names2_users SET user_name = $1 WHERE (id = $2) AND (instance_id = $3)",
 							expectedArgs: []interface{}{
 								"claimed",
 								"agg-id",
@@ -264,11 +252,7 @@
 				executer: &testExecuter{
 					executions: []execution{
 						{
-<<<<<<< HEAD
-							expectedStmt: "UPDATE projections.login_names2_policies SET must_be_domain = $1 WHERE (resource_owner = $2)",
-=======
-							expectedStmt: "UPDATE projections.login_names_policies SET must_be_domain = $1 WHERE (resource_owner = $2) AND (instance_id = $3)",
->>>>>>> 6c7a05ea
+							expectedStmt: "UPDATE projections.login_names2_policies SET must_be_domain = $1 WHERE (resource_owner = $2) AND (instance_id = $3)",
 							expectedArgs: []interface{}{
 								false,
 								"ro-id",
@@ -315,11 +299,7 @@
 				executer: &testExecuter{
 					executions: []execution{
 						{
-<<<<<<< HEAD
-							expectedStmt: "DELETE FROM projections.login_names2_policies WHERE (resource_owner = $1)",
-=======
-							expectedStmt: "DELETE FROM projections.login_names_policies WHERE (resource_owner = $1) AND (instance_id = $2)",
->>>>>>> 6c7a05ea
+							expectedStmt: "DELETE FROM projections.login_names2_policies WHERE (resource_owner = $1) AND (instance_id = $2)",
 							expectedArgs: []interface{}{
 								"ro-id",
 								"instance-id",
@@ -378,11 +358,7 @@
 				executer: &testExecuter{
 					executions: []execution{
 						{
-<<<<<<< HEAD
-							expectedStmt: "DELETE FROM projections.login_names2_domains WHERE (name = $1) AND (resource_owner = $2)",
-=======
-							expectedStmt: "DELETE FROM projections.login_names_domains WHERE (name = $1) AND (resource_owner = $2) AND (instance_id = $3)",
->>>>>>> 6c7a05ea
+							expectedStmt: "DELETE FROM projections.login_names2_domains WHERE (name = $1) AND (resource_owner = $2) AND (instance_id = $3)",
 							expectedArgs: []interface{}{
 								"remove",
 								"ro-id",
@@ -412,11 +388,7 @@
 				executer: &testExecuter{
 					executions: []execution{
 						{
-<<<<<<< HEAD
-							expectedStmt: "UPDATE projections.login_names2_domains SET is_primary = $1 WHERE (resource_owner = $2) AND (is_primary = $3)",
-=======
-							expectedStmt: "UPDATE projections.login_names_domains SET is_primary = $1 WHERE (resource_owner = $2) AND (is_primary = $3) AND (instance_id = $4)",
->>>>>>> 6c7a05ea
+							expectedStmt: "UPDATE projections.login_names2_domains SET is_primary = $1 WHERE (resource_owner = $2) AND (is_primary = $3) AND (instance_id = $4)",
 							expectedArgs: []interface{}{
 								false,
 								"ro-id",
@@ -425,11 +397,7 @@
 							},
 						},
 						{
-<<<<<<< HEAD
-							expectedStmt: "UPDATE projections.login_names2_domains SET is_primary = $1 WHERE (name = $2) AND (resource_owner = $3)",
-=======
-							expectedStmt: "UPDATE projections.login_names_domains SET is_primary = $1 WHERE (name = $2) AND (resource_owner = $3) AND (instance_id = $4)",
->>>>>>> 6c7a05ea
+							expectedStmt: "UPDATE projections.login_names2_domains SET is_primary = $1 WHERE (name = $2) AND (resource_owner = $3) AND (instance_id = $4)",
 							expectedArgs: []interface{}{
 								true,
 								"primary",
@@ -491,11 +459,7 @@
 				executer: &testExecuter{
 					executions: []execution{
 						{
-<<<<<<< HEAD
-							expectedStmt: "UPDATE projections.login_names2_policies SET must_be_domain = $1 WHERE (resource_owner = $2)",
-=======
-							expectedStmt: "UPDATE projections.login_names_policies SET must_be_domain = $1 WHERE (resource_owner = $2) AND (instance_id = $3)",
->>>>>>> 6c7a05ea
+							expectedStmt: "UPDATE projections.login_names2_policies SET must_be_domain = $1 WHERE (resource_owner = $2) AND (instance_id = $3)",
 							expectedArgs: []interface{}{
 								false,
 								"ro-id",
