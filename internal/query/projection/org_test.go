--- conflicted
+++ resolved
@@ -39,16 +39,11 @@
 				executer: &testExecuter{
 					executions: []execution{
 						{
-<<<<<<< HEAD
-							expectedStmt: "UPDATE projections.orgs SET (change_date, sequence, primary_domain) = ($1, $2, $3) WHERE (instance_id = $4) AND (id = $5)",
-=======
 							expectedStmt: "UPDATE projections.orgs SET (change_date, sequence, primary_domain) = ($1, $2, $3) WHERE (id = $4) AND (instance_id = $5)",
->>>>>>> 6c7a05ea
 							expectedArgs: []interface{}{
 								anyArg{},
 								uint64(15),
 								"domain.new",
-								"instance-id",
 								"agg-id",
 								"instance-id",
 							},
@@ -74,16 +69,11 @@
 				executer: &testExecuter{
 					executions: []execution{
 						{
-<<<<<<< HEAD
-							expectedStmt: "UPDATE projections.orgs SET (change_date, sequence, org_state) = ($1, $2, $3) WHERE (instance_id = $4) AND (id = $5)",
-=======
 							expectedStmt: "UPDATE projections.orgs SET (change_date, sequence, org_state) = ($1, $2, $3) WHERE (id = $4) AND (instance_id = $5)",
->>>>>>> 6c7a05ea
 							expectedArgs: []interface{}{
 								anyArg{},
 								uint64(15),
 								domain.OrgStateActive,
-								"instance-id",
 								"agg-id",
 								"instance-id",
 							},
@@ -109,16 +99,11 @@
 				executer: &testExecuter{
 					executions: []execution{
 						{
-<<<<<<< HEAD
-							expectedStmt: "UPDATE projections.orgs SET (change_date, sequence, org_state) = ($1, $2, $3) WHERE (instance_id = $4) AND (id = $5)",
-=======
 							expectedStmt: "UPDATE projections.orgs SET (change_date, sequence, org_state) = ($1, $2, $3) WHERE (id = $4) AND (instance_id = $5)",
->>>>>>> 6c7a05ea
 							expectedArgs: []interface{}{
 								anyArg{},
 								uint64(15),
 								domain.OrgStateInactive,
-								"instance-id",
 								"agg-id",
 								"instance-id",
 							},
@@ -144,16 +129,11 @@
 				executer: &testExecuter{
 					executions: []execution{
 						{
-<<<<<<< HEAD
-							expectedStmt: "UPDATE projections.orgs SET (change_date, sequence, name) = ($1, $2, $3) WHERE (instance_id = $4) AND (id = $5)",
-=======
 							expectedStmt: "UPDATE projections.orgs SET (change_date, sequence, name) = ($1, $2, $3) WHERE (id = $4) AND (instance_id = $5)",
->>>>>>> 6c7a05ea
 							expectedArgs: []interface{}{
 								anyArg{},
 								uint64(15),
 								"new name",
-								"instance-id",
 								"agg-id",
 								"instance-id",
 							},
@@ -213,7 +193,6 @@
 			},
 		},
 		{
-<<<<<<< HEAD
 			name: "reduceOrgRemoved",
 			args: args{
 				event: getEvent(testEvent(
@@ -230,24 +209,21 @@
 				executer: &testExecuter{
 					executions: []execution{
 						{
-							expectedStmt: "UPDATE projections.orgs SET (change_date, sequence, org_state) = ($1, $2, $3) WHERE (instance_id = $4) AND (id = $5)",
+							expectedStmt: "UPDATE projections.orgs SET (change_date, sequence, org_state) = ($1, $2, $3) WHERE (id = $4) AND (instance_id = $5)",
 							expectedArgs: []interface{}{
 								anyArg{},
 								uint64(15),
 								domain.OrgStateRemoved,
-								"instance-id",
-								"agg-id",
-							},
-						},
-					},
-				},
-			},
-		},
-		{
-			name: "instance.reduceInstanceRemoved",
-=======
+								"agg-id",
+								"instance-id",
+							},
+						},
+					},
+				},
+			},
+		},
+		{
 			name: "instance reduceInstanceRemoved",
->>>>>>> 6c7a05ea
 			args: args{
 				event: getEvent(testEvent(
 					repository.EventType(instance.InstanceRemovedEventType),
