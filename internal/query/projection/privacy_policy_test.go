package projection

import (
	"testing"

	"github.com/zitadel/zitadel/internal/domain"
	"github.com/zitadel/zitadel/internal/errors"
	"github.com/zitadel/zitadel/internal/eventstore"
	"github.com/zitadel/zitadel/internal/eventstore/handler"
	"github.com/zitadel/zitadel/internal/eventstore/repository"
	"github.com/zitadel/zitadel/internal/repository/instance"
	"github.com/zitadel/zitadel/internal/repository/org"
)

func TestPrivacyPolicyProjection_reduces(t *testing.T) {
	type args struct {
		event func(t *testing.T) eventstore.Event
	}
	tests := []struct {
		name   string
		args   args
		reduce func(event eventstore.Event) (*handler.Statement, error)
		want   wantReduce
	}{
		{
			name: "org reduceAdded",
			args: args{
				event: getEvent(testEvent(
					repository.EventType(org.PrivacyPolicyAddedEventType),
					org.AggregateType,
					[]byte(`{
						"tosLink": "http://tos.link",
						"privacyLink": "http://privacy.link",
						"helpLink": "http://help.link"
}`),
				), org.PrivacyPolicyAddedEventMapper),
			},
			reduce: (&privacyPolicyProjection{}).reduceAdded,
			want: wantReduce{
				aggregateType:    eventstore.AggregateType("org"),
				sequence:         15,
				previousSequence: 10,
				executer: &testExecuter{
					executions: []execution{
						{
							expectedStmt: "INSERT INTO projections.privacy_policies2 (creation_date, change_date, sequence, id, state, privacy_link, tos_link, help_link, is_default, resource_owner, instance_id) VALUES ($1, $2, $3, $4, $5, $6, $7, $8, $9, $10, $11)",
							expectedArgs: []interface{}{
								anyArg{},
								anyArg{},
								uint64(15),
								"agg-id",
								domain.PolicyStateActive,
								"http://privacy.link",
								"http://tos.link",
								"http://help.link",
								false,
								"ro-id",
								"instance-id",
							},
						},
					},
				},
			},
		},
		{
			name:   "org reduceChanged",
			reduce: (&privacyPolicyProjection{}).reduceChanged,
			args: args{
				event: getEvent(testEvent(
					repository.EventType(org.PrivacyPolicyChangedEventType),
					org.AggregateType,
					[]byte(`{
						"tosLink": "http://tos.link",
						"privacyLink": "http://privacy.link",
						"helpLink": "http://help.link"
		}`),
				), org.PrivacyPolicyChangedEventMapper),
			},
			want: wantReduce{
				aggregateType:    eventstore.AggregateType("org"),
				sequence:         15,
				previousSequence: 10,
				executer: &testExecuter{
					executions: []execution{
						{
<<<<<<< HEAD
							expectedStmt: "UPDATE projections.privacy_policies2 SET (change_date, sequence, privacy_link, tos_link, help_link) = ($1, $2, $3, $4, $5) WHERE (id = $6)",
=======
							expectedStmt: "UPDATE projections.privacy_policies SET (change_date, sequence, privacy_link, tos_link, help_link) = ($1, $2, $3, $4, $5) WHERE (id = $6) AND (instance_id = $7)",
>>>>>>> 6c7a05ea
							expectedArgs: []interface{}{
								anyArg{},
								uint64(15),
								"http://privacy.link",
								"http://tos.link",
								"http://help.link",
								"agg-id",
								"instance-id",
							},
						},
					},
				},
			},
		},
		{
			name:   "org reduceRemoved",
			reduce: (&privacyPolicyProjection{}).reduceRemoved,
			args: args{
				event: getEvent(testEvent(
					repository.EventType(org.PrivacyPolicyRemovedEventType),
					org.AggregateType,
					nil,
				), org.PrivacyPolicyRemovedEventMapper),
			},
			want: wantReduce{
				aggregateType:    eventstore.AggregateType("org"),
				sequence:         15,
				previousSequence: 10,
				executer: &testExecuter{
					executions: []execution{
						{
<<<<<<< HEAD
							expectedStmt: "DELETE FROM projections.privacy_policies2 WHERE (id = $1)",
=======
							expectedStmt: "DELETE FROM projections.privacy_policies WHERE (id = $1) AND (instance_id = $2)",
>>>>>>> 6c7a05ea
							expectedArgs: []interface{}{
								"agg-id",
								"instance-id",
							},
						},
					},
				},
			},
		}, {
			name: "instance reduceInstanceRemoved",
			args: args{
				event: getEvent(testEvent(
					repository.EventType(instance.InstanceRemovedEventType),
					instance.AggregateType,
					nil,
				), instance.InstanceRemovedEventMapper),
			},
			reduce: reduceInstanceRemovedHelper(PrivacyPolicyInstanceIDCol),
			want: wantReduce{
				aggregateType:    eventstore.AggregateType("instance"),
				sequence:         15,
				previousSequence: 10,
				executer: &testExecuter{
					executions: []execution{
						{
							expectedStmt: "DELETE FROM projections.privacy_policies2 WHERE (instance_id = $1)",
							expectedArgs: []interface{}{
								"agg-id",
							},
						},
					},
				},
			},
		},
		{
			name:   "instance reduceAdded",
			reduce: (&privacyPolicyProjection{}).reduceAdded,
			args: args{
				event: getEvent(testEvent(
					repository.EventType(instance.PrivacyPolicyAddedEventType),
					instance.AggregateType,
					[]byte(`{
						"tosLink": "http://tos.link",
						"privacyLink": "http://privacy.link",
						"helpLink": "http://help.link"
					}`),
				), instance.PrivacyPolicyAddedEventMapper),
			},
			want: wantReduce{
				aggregateType:    eventstore.AggregateType("instance"),
				sequence:         15,
				previousSequence: 10,
				executer: &testExecuter{
					executions: []execution{
						{
							expectedStmt: "INSERT INTO projections.privacy_policies2 (creation_date, change_date, sequence, id, state, privacy_link, tos_link, help_link, is_default, resource_owner, instance_id) VALUES ($1, $2, $3, $4, $5, $6, $7, $8, $9, $10, $11)",
							expectedArgs: []interface{}{
								anyArg{},
								anyArg{},
								uint64(15),
								"agg-id",
								domain.PolicyStateActive,
								"http://privacy.link",
								"http://tos.link",
								"http://help.link",
								true,
								"ro-id",
								"instance-id",
							},
						},
					},
				},
			},
		},
		{
			name:   "instance reduceChanged",
			reduce: (&privacyPolicyProjection{}).reduceChanged,
			args: args{
				event: getEvent(testEvent(
					repository.EventType(instance.PrivacyPolicyChangedEventType),
					instance.AggregateType,
					[]byte(`{
						"tosLink": "http://tos.link",
						"privacyLink": "http://privacy.link",
						"helpLink": "http://help.link"
					}`),
				), instance.PrivacyPolicyChangedEventMapper),
			},
			want: wantReduce{
				aggregateType:    eventstore.AggregateType("instance"),
				sequence:         15,
				previousSequence: 10,
				executer: &testExecuter{
					executions: []execution{
						{
<<<<<<< HEAD
							expectedStmt: "UPDATE projections.privacy_policies2 SET (change_date, sequence, privacy_link, tos_link, help_link) = ($1, $2, $3, $4, $5) WHERE (id = $6)",
=======
							expectedStmt: "UPDATE projections.privacy_policies SET (change_date, sequence, privacy_link, tos_link, help_link) = ($1, $2, $3, $4, $5) WHERE (id = $6) AND (instance_id = $7)",
>>>>>>> 6c7a05ea
							expectedArgs: []interface{}{
								anyArg{},
								uint64(15),
								"http://privacy.link",
								"http://tos.link",
								"http://help.link",
								"agg-id",
								"instance-id",
							},
						},
					},
				},
			},
		},
		{
			name:   "org.reduceOwnerRemoved",
			reduce: (&privacyPolicyProjection{}).reduceOwnerRemoved,
			args: args{
				event: getEvent(testEvent(
					repository.EventType(org.OrgRemovedEventType),
					org.AggregateType,
					nil,
				), org.OrgRemovedEventMapper),
			},
			want: wantReduce{
				aggregateType:    eventstore.AggregateType("org"),
				sequence:         15,
				previousSequence: 10,
				executer: &testExecuter{
					executions: []execution{
						{
							expectedStmt: "UPDATE projections.privacy_policies2 SET (change_date, sequence, owner_removed) = ($1, $2, $3) WHERE (instance_id = $4) AND (resource_owner = $5)",
							expectedArgs: []interface{}{
								anyArg{},
								uint64(15),
								true,
								"instance-id",
								"agg-id",
							},
						},
					},
				},
			},
		},
	}
	for _, tt := range tests {
		t.Run(tt.name, func(t *testing.T) {
			event := baseEvent(t)
			got, err := tt.reduce(event)
			if _, ok := err.(errors.InvalidArgument); !ok {
				t.Errorf("no wrong event mapping: %v, got: %v", err, got)
			}

			event = tt.args.event(t)
			got, err = tt.reduce(event)
			assertReduce(t, got, err, PrivacyPolicyTable, tt.want)
		})
	}
}<|MERGE_RESOLUTION|>--- conflicted
+++ resolved
@@ -83,11 +83,7 @@
 				executer: &testExecuter{
 					executions: []execution{
 						{
-<<<<<<< HEAD
-							expectedStmt: "UPDATE projections.privacy_policies2 SET (change_date, sequence, privacy_link, tos_link, help_link) = ($1, $2, $3, $4, $5) WHERE (id = $6)",
-=======
-							expectedStmt: "UPDATE projections.privacy_policies SET (change_date, sequence, privacy_link, tos_link, help_link) = ($1, $2, $3, $4, $5) WHERE (id = $6) AND (instance_id = $7)",
->>>>>>> 6c7a05ea
+							expectedStmt: "UPDATE projections.privacy_policies2 SET (change_date, sequence, privacy_link, tos_link, help_link) = ($1, $2, $3, $4, $5) WHERE (id = $6) AND (instance_id = $7)",
 							expectedArgs: []interface{}{
 								anyArg{},
 								uint64(15),
@@ -119,11 +115,7 @@
 				executer: &testExecuter{
 					executions: []execution{
 						{
-<<<<<<< HEAD
-							expectedStmt: "DELETE FROM projections.privacy_policies2 WHERE (id = $1)",
-=======
-							expectedStmt: "DELETE FROM projections.privacy_policies WHERE (id = $1) AND (instance_id = $2)",
->>>>>>> 6c7a05ea
+							expectedStmt: "DELETE FROM projections.privacy_policies2 WHERE (id = $1) AND (instance_id = $2)",
 							expectedArgs: []interface{}{
 								"agg-id",
 								"instance-id",
@@ -219,11 +211,7 @@
 				executer: &testExecuter{
 					executions: []execution{
 						{
-<<<<<<< HEAD
-							expectedStmt: "UPDATE projections.privacy_policies2 SET (change_date, sequence, privacy_link, tos_link, help_link) = ($1, $2, $3, $4, $5) WHERE (id = $6)",
-=======
-							expectedStmt: "UPDATE projections.privacy_policies SET (change_date, sequence, privacy_link, tos_link, help_link) = ($1, $2, $3, $4, $5) WHERE (id = $6) AND (instance_id = $7)",
->>>>>>> 6c7a05ea
+							expectedStmt: "UPDATE projections.privacy_policies2 SET (change_date, sequence, privacy_link, tos_link, help_link) = ($1, $2, $3, $4, $5) WHERE (id = $6) AND (instance_id = $7)",
 							expectedArgs: []interface{}{
 								anyArg{},
 								uint64(15),
