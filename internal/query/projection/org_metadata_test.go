--- conflicted
+++ resolved
@@ -76,11 +76,7 @@
 				executer: &testExecuter{
 					executions: []execution{
 						{
-<<<<<<< HEAD
-							expectedStmt: "DELETE FROM projections.org_metadata2 WHERE (org_id = $1) AND (key = $2)",
-=======
-							expectedStmt: "DELETE FROM projections.org_metadata WHERE (org_id = $1) AND (key = $2) AND (instance_id = $3)",
->>>>>>> 6c7a05ea
+							expectedStmt: "DELETE FROM projections.org_metadata2 WHERE (org_id = $1) AND (key = $2) AND (instance_id = $3)",
 							expectedArgs: []interface{}{
 								"agg-id",
 								"key",
@@ -108,11 +104,7 @@
 				executer: &testExecuter{
 					executions: []execution{
 						{
-<<<<<<< HEAD
-							expectedStmt: "DELETE FROM projections.org_metadata2 WHERE (org_id = $1)",
-=======
-							expectedStmt: "DELETE FROM projections.org_metadata WHERE (org_id = $1) AND (instance_id = $2)",
->>>>>>> 6c7a05ea
+							expectedStmt: "DELETE FROM projections.org_metadata2 WHERE (org_id = $1) AND (instance_id = $2)",
 							expectedArgs: []interface{}{
 								"agg-id",
 								"instance-id",
@@ -139,18 +131,13 @@
 				executer: &testExecuter{
 					executions: []execution{
 						{
-<<<<<<< HEAD
 							expectedStmt: "UPDATE projections.org_metadata2 SET (change_date, sequence, owner_removed) = ($1, $2, $3) WHERE (instance_id = $4) AND (resource_owner = $5)",
-=======
-							expectedStmt: "DELETE FROM projections.org_metadata WHERE (org_id = $1) AND (instance_id = $2)",
->>>>>>> 6c7a05ea
 							expectedArgs: []interface{}{
 								anyArg{},
 								uint64(15),
 								true,
 								"instance-id",
 								"agg-id",
-								"instance-id",
 							},
 						},
 					},
