--- conflicted
+++ resolved
@@ -41,11 +41,7 @@
 	IconURL         string
 }
 
-<<<<<<< HEAD
-func (q *Queries) ActiveLabelPolicyByOrg(ctx context.Context, orgID string) (_ *LabelPolicy, err error) {
-=======
 func (q *Queries) ActiveLabelPolicyByOrg(ctx context.Context, orgID string, withOwnerRemoved bool) (_ *LabelPolicy, err error) {
->>>>>>> add232d1
 	ctx, span := tracing.NewSpan(ctx)
 	defer func() { span.EndWithError(err) }()
 
