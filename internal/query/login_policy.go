package query

import (
	"context"
	"database/sql"
	errs "errors"
	"time"

	sq "github.com/Masterminds/squirrel"

	"github.com/zitadel/logging"

	"github.com/zitadel/zitadel/internal/api/authz"
	"github.com/zitadel/zitadel/internal/api/call"
	"github.com/zitadel/zitadel/internal/database"
	"github.com/zitadel/zitadel/internal/domain"
	"github.com/zitadel/zitadel/internal/errors"
	"github.com/zitadel/zitadel/internal/query/projection"
	"github.com/zitadel/zitadel/internal/telemetry/tracing"
)

type LoginPolicy struct {
	OrgID                      string
	CreationDate               time.Time
	ChangeDate                 time.Time
	Sequence                   uint64
	AllowRegister              bool
	AllowUsernamePassword      bool
	AllowExternalIDPs          bool
	ForceMFA                   bool
<<<<<<< HEAD
	SecondFactors              database.Array[domain.SecondFactorType]
	MultiFactors               database.Array[domain.MultiFactorType]
=======
	ForceMFALocalOnly          bool
	SecondFactors              database.EnumArray[domain.SecondFactorType]
	MultiFactors               database.EnumArray[domain.MultiFactorType]
>>>>>>> d3e403f6
	PasswordlessType           domain.PasswordlessType
	IsDefault                  bool
	HidePasswordReset          bool
	IgnoreUnknownUsernames     bool
	AllowDomainDiscovery       bool
	DisableLoginWithEmail      bool
	DisableLoginWithPhone      bool
	DefaultRedirectURI         string
	PasswordCheckLifetime      time.Duration
	ExternalLoginCheckLifetime time.Duration
	MFAInitSkipLifetime        time.Duration
	SecondFactorCheckLifetime  time.Duration
	MultiFactorCheckLifetime   time.Duration
	IDPLinks                   []*IDPLoginPolicyLink
}

type SecondFactors struct {
	SearchResponse
	Factors database.Array[domain.SecondFactorType]
}

type MultiFactors struct {
	SearchResponse
	Factors database.Array[domain.MultiFactorType]
}

var (
	loginPolicyTable = table{
		name:          projection.LoginPolicyTable,
		instanceIDCol: projection.LoginPolicyInstanceIDCol,
	}
	LoginPolicyColumnOrgID = Column{
		name:  projection.LoginPolicyIDCol,
		table: loginPolicyTable,
	}
	LoginPolicyColumnInstanceID = Column{
		name:  projection.LoginPolicyInstanceIDCol,
		table: loginPolicyTable,
	}
	LoginPolicyColumnCreationDate = Column{
		name:  projection.LoginPolicyCreationDateCol,
		table: loginPolicyTable,
	}
	LoginPolicyColumnChangeDate = Column{
		name:  projection.LoginPolicyChangeDateCol,
		table: loginPolicyTable,
	}
	LoginPolicyColumnSequence = Column{
		name:  projection.LoginPolicySequenceCol,
		table: loginPolicyTable,
	}
	LoginPolicyColumnAllowRegister = Column{
		name:  projection.LoginPolicyAllowRegisterCol,
		table: loginPolicyTable,
	}
	LoginPolicyColumnAllowUsernamePassword = Column{
		name:  projection.LoginPolicyAllowUsernamePasswordCol,
		table: loginPolicyTable,
	}
	LoginPolicyColumnAllowExternalIDPs = Column{
		name:  projection.LoginPolicyAllowExternalIDPsCol,
		table: loginPolicyTable,
	}
	LoginPolicyColumnForceMFA = Column{
		name:  projection.LoginPolicyForceMFACol,
		table: loginPolicyTable,
	}
	LoginPolicyColumnForceMFALocalOnly = Column{
		name:  projection.LoginPolicyForceMFALocalOnlyCol,
		table: loginPolicyTable,
	}
	LoginPolicyColumnSecondFactors = Column{
		name:  projection.LoginPolicy2FAsCol,
		table: loginPolicyTable,
	}
	LoginPolicyColumnMultiFactors = Column{
		name:  projection.LoginPolicyMFAsCol,
		table: loginPolicyTable,
	}
	LoginPolicyColumnPasswordlessType = Column{
		name:  projection.LoginPolicyPasswordlessTypeCol,
		table: loginPolicyTable,
	}
	LoginPolicyColumnIsDefault = Column{
		name:  projection.LoginPolicyIsDefaultCol,
		table: loginPolicyTable,
	}
	LoginPolicyColumnHidePasswordReset = Column{
		name:  projection.LoginPolicyHidePWResetCol,
		table: loginPolicyTable,
	}
	LoginPolicyColumnIgnoreUnknownUsernames = Column{
		name:  projection.IgnoreUnknownUsernames,
		table: loginPolicyTable,
	}
	LoginPolicyColumnAllowDomainDiscovery = Column{
		name:  projection.AllowDomainDiscovery,
		table: loginPolicyTable,
	}
	LoginPolicyColumnDisableLoginWithEmail = Column{
		name:  projection.DisableLoginWithEmail,
		table: loginPolicyTable,
	}
	LoginPolicyColumnDisableLoginWithPhone = Column{
		name:  projection.DisableLoginWithPhone,
		table: loginPolicyTable,
	}
	LoginPolicyColumnDefaultRedirectURI = Column{
		name:  projection.DefaultRedirectURI,
		table: loginPolicyTable,
	}
	LoginPolicyColumnPasswordCheckLifetime = Column{
		name:  projection.PasswordCheckLifetimeCol,
		table: loginPolicyTable,
	}
	LoginPolicyColumnExternalLoginCheckLifetime = Column{
		name:  projection.ExternalLoginCheckLifetimeCol,
		table: loginPolicyTable,
	}
	LoginPolicyColumnMFAInitSkipLifetime = Column{
		name:  projection.MFAInitSkipLifetimeCol,
		table: loginPolicyTable,
	}
	LoginPolicyColumnSecondFactorCheckLifetime = Column{
		name:  projection.SecondFactorCheckLifetimeCol,
		table: loginPolicyTable,
	}
	LoginPolicyColumnMultiFactorCheckLifetime = Column{
		name:  projection.MultiFactorCheckLifetimeCol,
		table: loginPolicyTable,
	}
	LoginPolicyColumnOwnerRemoved = Column{
		name:  projection.LoginPolicyOwnerRemovedCol,
		table: loginPolicyTable,
	}
)

func (q *Queries) LoginPolicyByID(ctx context.Context, shouldTriggerBulk bool, orgID string, withOwnerRemoved bool) (_ *LoginPolicy, err error) {
	ctx, span := tracing.NewSpan(ctx)
	defer func() { span.EndWithError(err) }()

	if shouldTriggerBulk {
		ctx, err = projection.LoginPolicyProjection.Trigger(ctx)
		logging.OnError(err).Debug("trigger failed")
	}
	eq := sq.Eq{LoginPolicyColumnInstanceID.identifier(): authz.GetInstance(ctx).InstanceID()}
	if !withOwnerRemoved {
		eq[LoginPolicyColumnOwnerRemoved.identifier()] = false
	}

	query, scan := prepareLoginPolicyQuery(ctx, q.client)
	stmt, args, err := query.Where(
		sq.And{
			eq,
			sq.Or{
				sq.Eq{LoginPolicyColumnOrgID.identifier(): orgID},
				sq.Eq{LoginPolicyColumnOrgID.identifier(): authz.GetInstance(ctx).InstanceID()},
			},
		}).Limit(1).OrderBy(LoginPolicyColumnIsDefault.identifier()).ToSql()
	if err != nil {
		return nil, errors.ThrowInternal(err, "QUERY-scVHo", "Errors.Query.SQLStatement")
	}

	rows, err := q.client.QueryContext(ctx, stmt, args...)
	if err != nil {
		return nil, errors.ThrowInternal(err, "QUERY-SWgr3", "Errors.Internal")
	}
	return q.scanAndAddLinksToLoginPolicy(ctx, rows, scan)
}

func (q *Queries) scanAndAddLinksToLoginPolicy(ctx context.Context, rows *sql.Rows, scan func(*sql.Rows) (*LoginPolicy, error)) (*LoginPolicy, error) {
	policy, err := scan(rows)
	if err != nil {
		return nil, err
	}

	links, err := q.IDPLoginPolicyLinks(ctx, policy.OrgID, &IDPLoginPolicyLinksSearchQuery{}, false)
	if err != nil {
		return nil, err
	}
	for _, link := range links.Links {
		policy.IDPLinks = append(policy.IDPLinks, link)
	}
	return policy, nil
}

func (q *Queries) DefaultLoginPolicy(ctx context.Context) (_ *LoginPolicy, err error) {
	ctx, span := tracing.NewSpan(ctx)
	defer func() { span.EndWithError(err) }()

	query, scan := prepareLoginPolicyQuery(ctx, q.client)
	stmt, args, err := query.Where(sq.Eq{
		LoginPolicyColumnOrgID.identifier():      authz.GetInstance(ctx).InstanceID(),
		LoginPolicyColumnInstanceID.identifier(): authz.GetInstance(ctx).InstanceID(),
	}).OrderBy(LoginPolicyColumnIsDefault.identifier()).ToSql()
	if err != nil {
		return nil, errors.ThrowInternal(err, "QUERY-t4TBK", "Errors.Query.SQLStatement")
	}

	rows, err := q.client.QueryContext(ctx, stmt, args...)
	if err != nil {
		return nil, errors.ThrowInternal(err, "QUERY-SArt2", "Errors.Internal")
	}
	return q.scanAndAddLinksToLoginPolicy(ctx, rows, scan)
}

func (q *Queries) SecondFactorsByOrg(ctx context.Context, orgID string) (_ *SecondFactors, err error) {
	ctx, span := tracing.NewSpan(ctx)
	defer func() { span.EndWithError(err) }()

	query, scan := prepareLoginPolicy2FAsQuery(ctx, q.client)
	stmt, args, err := query.Where(
		sq.And{
			sq.Eq{
				LoginPolicyColumnInstanceID.identifier(): authz.GetInstance(ctx).InstanceID(),
			},
			sq.Or{
				sq.Eq{
					LoginPolicyColumnOrgID.identifier(): orgID,
				},
				sq.Eq{
					LoginPolicyColumnOrgID.identifier(): authz.GetInstance(ctx).InstanceID(),
				},
			},
		}).
		OrderBy(LoginPolicyColumnIsDefault.identifier()).
		Limit(1).ToSql()
	if err != nil {
		return nil, errors.ThrowInternal(err, "QUERY-scVHo", "Errors.Query.SQLStatement")
	}

	row := q.client.QueryRowContext(ctx, stmt, args...)
	factors, err := scan(row)
	if err != nil {
		return nil, err
	}
	factors.LatestState, err = q.latestState(ctx, loginPolicyTable)
	return factors, err
}

func (q *Queries) DefaultSecondFactors(ctx context.Context) (_ *SecondFactors, err error) {
	ctx, span := tracing.NewSpan(ctx)
	defer func() { span.EndWithError(err) }()

	query, scan := prepareLoginPolicy2FAsQuery(ctx, q.client)
	stmt, args, err := query.Where(sq.Eq{
		LoginPolicyColumnOrgID.identifier():      authz.GetInstance(ctx).InstanceID(),
		LoginPolicyColumnInstanceID.identifier(): authz.GetInstance(ctx).InstanceID(),
	}).OrderBy(LoginPolicyColumnIsDefault.identifier()).ToSql()
	if err != nil {
		return nil, errors.ThrowInternal(err, "QUERY-CZ2Nv", "Errors.Query.SQLStatement")
	}

	row := q.client.QueryRowContext(ctx, stmt, args...)
	factors, err := scan(row)
	if err != nil {
		return nil, err
	}
	factors.LatestState, err = q.latestState(ctx, loginPolicyTable)
	return factors, err
}

func (q *Queries) MultiFactorsByOrg(ctx context.Context, orgID string) (_ *MultiFactors, err error) {
	ctx, span := tracing.NewSpan(ctx)
	defer func() { span.EndWithError(err) }()

	query, scan := prepareLoginPolicyMFAsQuery(ctx, q.client)
	stmt, args, err := query.Where(
		sq.And{
			sq.Eq{
				LoginPolicyColumnInstanceID.identifier(): authz.GetInstance(ctx).InstanceID(),
			},
			sq.Or{
				sq.Eq{
					LoginPolicyColumnOrgID.identifier(): orgID,
				},
				sq.Eq{
					LoginPolicyColumnOrgID.identifier(): authz.GetInstance(ctx).InstanceID(),
				},
			},
		}).
		OrderBy(LoginPolicyColumnIsDefault.identifier()).
		Limit(1).ToSql()
	if err != nil {
		return nil, errors.ThrowInternal(err, "QUERY-B4o7h", "Errors.Query.SQLStatement")
	}

	row := q.client.QueryRowContext(ctx, stmt, args...)
	factors, err := scan(row)
	if err != nil {
		return nil, err
	}
	factors.LatestState, err = q.latestState(ctx, loginPolicyTable)
	return factors, err
}

func (q *Queries) DefaultMultiFactors(ctx context.Context) (_ *MultiFactors, err error) {
	ctx, span := tracing.NewSpan(ctx)
	defer func() { span.EndWithError(err) }()

	query, scan := prepareLoginPolicyMFAsQuery(ctx, q.client)
	stmt, args, err := query.Where(sq.Eq{
		LoginPolicyColumnOrgID.identifier():      authz.GetInstance(ctx).InstanceID(),
		LoginPolicyColumnInstanceID.identifier(): authz.GetInstance(ctx).InstanceID(),
	}).OrderBy(LoginPolicyColumnIsDefault.identifier()).ToSql()
	if err != nil {
		return nil, errors.ThrowInternal(err, "QUERY-WxYjr", "Errors.Query.SQLStatement")
	}

	row := q.client.QueryRowContext(ctx, stmt, args...)
	factors, err := scan(row)
	if err != nil {
		return nil, err
	}
	factors.LatestState, err = q.latestState(ctx, loginPolicyTable)
	return factors, err
}

func prepareLoginPolicyQuery(ctx context.Context, db prepareDatabase) (sq.SelectBuilder, func(*sql.Rows) (*LoginPolicy, error)) {
	return sq.Select(
			LoginPolicyColumnOrgID.identifier(),
			LoginPolicyColumnCreationDate.identifier(),
			LoginPolicyColumnChangeDate.identifier(),
			LoginPolicyColumnSequence.identifier(),
			LoginPolicyColumnAllowRegister.identifier(),
			LoginPolicyColumnAllowUsernamePassword.identifier(),
			LoginPolicyColumnAllowExternalIDPs.identifier(),
			LoginPolicyColumnForceMFA.identifier(),
			LoginPolicyColumnForceMFALocalOnly.identifier(),
			LoginPolicyColumnSecondFactors.identifier(),
			LoginPolicyColumnMultiFactors.identifier(),
			LoginPolicyColumnPasswordlessType.identifier(),
			LoginPolicyColumnIsDefault.identifier(),
			LoginPolicyColumnHidePasswordReset.identifier(),
			LoginPolicyColumnIgnoreUnknownUsernames.identifier(),
			LoginPolicyColumnAllowDomainDiscovery.identifier(),
			LoginPolicyColumnDisableLoginWithEmail.identifier(),
			LoginPolicyColumnDisableLoginWithPhone.identifier(),
			LoginPolicyColumnDefaultRedirectURI.identifier(),
			LoginPolicyColumnPasswordCheckLifetime.identifier(),
			LoginPolicyColumnExternalLoginCheckLifetime.identifier(),
			LoginPolicyColumnMFAInitSkipLifetime.identifier(),
			LoginPolicyColumnSecondFactorCheckLifetime.identifier(),
			LoginPolicyColumnMultiFactorCheckLifetime.identifier(),
		).From(loginPolicyTable.identifier() + db.Timetravel(call.Took(ctx))).
			PlaceholderFormat(sq.Dollar),
		func(rows *sql.Rows) (*LoginPolicy, error) {
			p := new(LoginPolicy)
			defaultRedirectURI := sql.NullString{}
			for rows.Next() {
				err := rows.Scan(
					&p.OrgID,
					&p.CreationDate,
					&p.ChangeDate,
					&p.Sequence,
					&p.AllowRegister,
					&p.AllowUsernamePassword,
					&p.AllowExternalIDPs,
					&p.ForceMFA,
					&p.ForceMFALocalOnly,
					&p.SecondFactors,
					&p.MultiFactors,
					&p.PasswordlessType,
					&p.IsDefault,
					&p.HidePasswordReset,
					&p.IgnoreUnknownUsernames,
					&p.AllowDomainDiscovery,
					&p.DisableLoginWithEmail,
					&p.DisableLoginWithPhone,
					&defaultRedirectURI,
					&p.PasswordCheckLifetime,
					&p.ExternalLoginCheckLifetime,
					&p.MFAInitSkipLifetime,
					&p.SecondFactorCheckLifetime,
					&p.MultiFactorCheckLifetime,
				)
				if err != nil {
					return nil, errors.ThrowInternal(err, "QUERY-YcC53", "Errors.Internal")
				}
			}
			if p.OrgID == "" {
				return nil, errors.ThrowNotFound(nil, "QUERY-QsUBJ", "Errors.LoginPolicy.NotFound")
			}
			p.DefaultRedirectURI = defaultRedirectURI.String
			return p, nil
		}
}

func prepareLoginPolicy2FAsQuery(ctx context.Context, db prepareDatabase) (sq.SelectBuilder, func(*sql.Row) (*SecondFactors, error)) {
	return sq.Select(
			LoginPolicyColumnSecondFactors.identifier(),
		).From(loginPolicyTable.identifier() + db.Timetravel(call.Took(ctx))).
			PlaceholderFormat(sq.Dollar),
		func(row *sql.Row) (*SecondFactors, error) {
			p := new(SecondFactors)
			err := row.Scan(
				&p.Factors,
			)
			if err != nil {
				if errs.Is(err, sql.ErrNoRows) {
					return nil, errors.ThrowNotFound(err, "QUERY-yPqIZ", "Errors.LoginPolicy.NotFound")
				}
				return nil, errors.ThrowInternal(err, "QUERY-Mr6H3", "Errors.Internal")
			}

			p.Count = uint64(len(p.Factors))
			return p, nil
		}
}

func prepareLoginPolicyMFAsQuery(ctx context.Context, db prepareDatabase) (sq.SelectBuilder, func(*sql.Row) (*MultiFactors, error)) {
	return sq.Select(
			LoginPolicyColumnMultiFactors.identifier(),
		).From(loginPolicyTable.identifier() + db.Timetravel(call.Took(ctx))).
			PlaceholderFormat(sq.Dollar),
		func(row *sql.Row) (*MultiFactors, error) {
			p := new(MultiFactors)
			err := row.Scan(
				&p.Factors,
			)
			if err != nil {
				if errs.Is(err, sql.ErrNoRows) {
					return nil, errors.ThrowNotFound(err, "QUERY-yPqIZ", "Errors.LoginPolicy.NotFound")
				}
				return nil, errors.ThrowInternal(err, "QUERY-Mr6H3", "Errors.Internal")
			}

			p.Count = uint64(len(p.Factors))
			return p, nil
		}
}<|MERGE_RESOLUTION|>--- conflicted
+++ resolved
@@ -28,14 +28,9 @@
 	AllowUsernamePassword      bool
 	AllowExternalIDPs          bool
 	ForceMFA                   bool
-<<<<<<< HEAD
+	ForceMFALocalOnly          bool
 	SecondFactors              database.Array[domain.SecondFactorType]
 	MultiFactors               database.Array[domain.MultiFactorType]
-=======
-	ForceMFALocalOnly          bool
-	SecondFactors              database.EnumArray[domain.SecondFactorType]
-	MultiFactors               database.EnumArray[domain.MultiFactorType]
->>>>>>> d3e403f6
 	PasswordlessType           domain.PasswordlessType
 	IsDefault                  bool
 	HidePasswordReset          bool
