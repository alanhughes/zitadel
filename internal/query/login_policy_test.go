package query

import (
	"database/sql"
	"database/sql/driver"
	"errors"
	"fmt"
	"regexp"
	"testing"
	"time"

	"github.com/zitadel/zitadel/internal/database"
	"github.com/zitadel/zitadel/internal/domain"
	errs "github.com/zitadel/zitadel/internal/errors"
)

var (
	loginPolicyQuery = `SELECT projections.login_policies5.aggregate_id,` +
		` projections.login_policies5.creation_date,` +
		` projections.login_policies5.change_date,` +
		` projections.login_policies5.sequence,` +
		` projections.login_policies5.allow_register,` +
		` projections.login_policies5.allow_username_password,` +
		` projections.login_policies5.allow_external_idps,` +
		` projections.login_policies5.force_mfa,` +
		` projections.login_policies5.force_mfa_local_only,` +
		` projections.login_policies5.second_factors,` +
		` projections.login_policies5.multi_factors,` +
		` projections.login_policies5.passwordless_type,` +
		` projections.login_policies5.is_default,` +
		` projections.login_policies5.hide_password_reset,` +
		` projections.login_policies5.ignore_unknown_usernames,` +
		` projections.login_policies5.allow_domain_discovery,` +
		` projections.login_policies5.disable_login_with_email,` +
		` projections.login_policies5.disable_login_with_phone,` +
		` projections.login_policies5.default_redirect_uri,` +
		` projections.login_policies5.password_check_lifetime,` +
		` projections.login_policies5.external_login_check_lifetime,` +
		` projections.login_policies5.mfa_init_skip_lifetime,` +
		` projections.login_policies5.second_factor_check_lifetime,` +
		` projections.login_policies5.multi_factor_check_lifetime` +
		` FROM projections.login_policies5` +
		` AS OF SYSTEM TIME '-1 ms'`
	loginPolicyCols = []string{
		"aggregate_id",
		"creation_date",
		"change_date",
		"sequence",
		"allow_register",
		"allow_username_password",
		"allow_external_idps",
		"force_mfa",
		"force_mfa_local_only",
		"second_factors",
		"multi_factors",
		"passwordless_type",
		"is_default",
		"hide_password_reset",
		"ignore_unknown_usernames",
		"allow_domain_discovery",
		"disable_login_with_email",
		"disable_login_with_phone",
		"default_redirect_uri",
		"password_check_lifetime",
		"external_login_check_lifetime",
		"mfa_init_skip_lifetime",
		"second_factor_check_lifetime",
		"multi_factor_check_lifetime",
	}

	prepareLoginPolicy2FAsStmt = `SELECT projections.login_policies5.second_factors` +
		` FROM projections.login_policies5` +
		` AS OF SYSTEM TIME '-1 ms'`
	prepareLoginPolicy2FAsCols = []string{
		"second_factors",
	}

	prepareLoginPolicyMFAsStmt = `SELECT projections.login_policies5.multi_factors` +
		` FROM projections.login_policies5` +
		` AS OF SYSTEM TIME '-1 ms'`
	prepareLoginPolicyMFAsCols = []string{
		"multi_factors",
	}
)

func Test_LoginPolicyPrepares(t *testing.T) {
	type want struct {
		sqlExpectations sqlExpectation
		err             checkErr
	}
	tests := []struct {
		name    string
		prepare interface{}
		want    want
		object  interface{}
	}{
		{
			name:    "prepareLoginPolicyQuery no result",
			prepare: prepareLoginPolicyQuery,
			want: want{
				sqlExpectations: mockQueries(
					regexp.QuoteMeta(loginPolicyQuery),
					nil,
					nil,
				),
				err: func(err error) (error, bool) {
					if !errs.IsNotFound(err) {
						return fmt.Errorf("err should be zitadel.NotFoundError got: %w", err), false
					}
					return nil, true
				},
			},
			object: (*LoginPolicy)(nil),
		},
		{
			name:    "prepareLoginPolicyQuery found",
			prepare: prepareLoginPolicyQuery,
			want: want{
				sqlExpectations: mockQuery(
					regexp.QuoteMeta(loginPolicyQuery),
					loginPolicyCols,
					[]driver.Value{
						"ro",
						testNow,
						testNow,
						uint64(20211109),
						true,
						true,
						true,
						true,
<<<<<<< HEAD
						database.Array[domain.SecondFactorType]{domain.SecondFactorTypeOTP},
						database.Array[domain.MultiFactorType]{domain.MultiFactorTypeU2FWithPIN},
=======
						true,
						database.EnumArray[domain.SecondFactorType]{domain.SecondFactorTypeOTP},
						database.EnumArray[domain.MultiFactorType]{domain.MultiFactorTypeU2FWithPIN},
>>>>>>> d3e403f6
						domain.PasswordlessTypeAllowed,
						true,
						true,
						true,
						true,
						true,
						true,
						"https://example.com/redirect",
						time.Hour * 2,
						time.Hour * 2,
						time.Hour * 2,
						time.Hour * 2,
						time.Hour * 2,
					},
				),
			},
			object: &LoginPolicy{
				OrgID:                      "ro",
				CreationDate:               testNow,
				ChangeDate:                 testNow,
				Sequence:                   20211109,
				AllowRegister:              true,
				AllowUsernamePassword:      true,
				AllowExternalIDPs:          true,
				ForceMFA:                   true,
<<<<<<< HEAD
				SecondFactors:              database.Array[domain.SecondFactorType]{domain.SecondFactorTypeOTP},
				MultiFactors:               database.Array[domain.MultiFactorType]{domain.MultiFactorTypeU2FWithPIN},
=======
				ForceMFALocalOnly:          true,
				SecondFactors:              database.EnumArray[domain.SecondFactorType]{domain.SecondFactorTypeOTP},
				MultiFactors:               database.EnumArray[domain.MultiFactorType]{domain.MultiFactorTypeU2FWithPIN},
>>>>>>> d3e403f6
				PasswordlessType:           domain.PasswordlessTypeAllowed,
				IsDefault:                  true,
				HidePasswordReset:          true,
				IgnoreUnknownUsernames:     true,
				AllowDomainDiscovery:       true,
				DisableLoginWithEmail:      true,
				DisableLoginWithPhone:      true,
				DefaultRedirectURI:         "https://example.com/redirect",
				PasswordCheckLifetime:      time.Hour * 2,
				ExternalLoginCheckLifetime: time.Hour * 2,
				MFAInitSkipLifetime:        time.Hour * 2,
				SecondFactorCheckLifetime:  time.Hour * 2,
				MultiFactorCheckLifetime:   time.Hour * 2,
			},
		},
		{
			name:    "prepareLoginPolicyQuery sql err",
			prepare: prepareLoginPolicyQuery,
			want: want{
				sqlExpectations: mockQueryErr(
					regexp.QuoteMeta(loginPolicyQuery),
					sql.ErrConnDone,
				),
				err: func(err error) (error, bool) {
					if !errors.Is(err, sql.ErrConnDone) {
						return fmt.Errorf("err should be sql.ErrConnDone got: %w", err), false
					}
					return nil, true
				},
			},
			object: nil,
		},
		{
			name:    "prepareLoginPolicy2FAsQuery no result",
			prepare: prepareLoginPolicy2FAsQuery,
			want: want{
				sqlExpectations: mockQuery(
					regexp.QuoteMeta(prepareLoginPolicy2FAsStmt),
					prepareLoginPolicy2FAsCols,
					nil,
				),
				err: func(err error) (error, bool) {
					if !errs.IsNotFound(err) {
						return fmt.Errorf("err should be zitadel.NotFoundError got: %w", err), false
					}
					return nil, true
				},
			},
			object: (*SecondFactors)(nil),
		},
		{
			name:    "prepareLoginPolicy2FAsQuery found",
			prepare: prepareLoginPolicy2FAsQuery,
			want: want{
				sqlExpectations: mockQuery(
					regexp.QuoteMeta(prepareLoginPolicy2FAsStmt),
					prepareLoginPolicy2FAsCols,
					[]driver.Value{
						database.Array[domain.SecondFactorType]{domain.SecondFactorTypeOTP},
					},
				),
			},
			object: &SecondFactors{
				SearchResponse: SearchResponse{
					Count: 1,
				},
				Factors: database.Array[domain.SecondFactorType]{domain.SecondFactorTypeOTP},
			},
		},
		{
			name:    "prepareLoginPolicy2FAsQuery found no factors",
			prepare: prepareLoginPolicy2FAsQuery,
			want: want{
				sqlExpectations: mockQuery(
					regexp.QuoteMeta(prepareLoginPolicy2FAsStmt),
					prepareLoginPolicy2FAsCols,
					[]driver.Value{
						database.Array[domain.SecondFactorType]{},
					},
				),
			},
			object: &SecondFactors{Factors: database.Array[domain.SecondFactorType]{}},
		},
		{
			name:    "prepareLoginPolicy2FAsQuery sql err",
			prepare: prepareLoginPolicy2FAsQuery,
			want: want{
				sqlExpectations: mockQueryErr(
					regexp.QuoteMeta(prepareLoginPolicy2FAsStmt),
					sql.ErrConnDone,
				),
				err: func(err error) (error, bool) {
					if !errors.Is(err, sql.ErrConnDone) {
						return fmt.Errorf("err should be sql.ErrConnDone got: %w", err), false
					}
					return nil, true
				},
			},
			object: nil,
		},
		{
			name:    "prepareLoginPolicyMFAsQuery no result",
			prepare: prepareLoginPolicyMFAsQuery,
			want: want{
				sqlExpectations: mockQuery(
					regexp.QuoteMeta(prepareLoginPolicyMFAsStmt),
					prepareLoginPolicyMFAsCols,
					nil,
				),
				err: func(err error) (error, bool) {
					if !errs.IsNotFound(err) {
						return fmt.Errorf("err should be zitadel.NotFoundError got: %w", err), false
					}
					return nil, true
				},
			},
			object: (*MultiFactors)(nil),
		},
		{
			name:    "prepareLoginPolicyMFAsQuery found",
			prepare: prepareLoginPolicyMFAsQuery,
			want: want{
				sqlExpectations: mockQuery(
					regexp.QuoteMeta(prepareLoginPolicyMFAsStmt),
					prepareLoginPolicyMFAsCols,
					[]driver.Value{
						database.Array[domain.MultiFactorType]{domain.MultiFactorTypeU2FWithPIN},
					},
				),
			},
			object: &MultiFactors{
				SearchResponse: SearchResponse{
					Count: 1,
				},
				Factors: database.Array[domain.MultiFactorType]{domain.MultiFactorTypeU2FWithPIN},
			},
		},
		{
			name:    "prepareLoginPolicyMFAsQuery found no factors",
			prepare: prepareLoginPolicyMFAsQuery,
			want: want{
				sqlExpectations: mockQuery(
					regexp.QuoteMeta(prepareLoginPolicyMFAsStmt),
					prepareLoginPolicyMFAsCols,
					[]driver.Value{
						database.Array[domain.MultiFactorType]{},
					},
				),
			},
			object: &MultiFactors{Factors: database.Array[domain.MultiFactorType]{}},
		},
		{
			name:    "prepareLoginPolicyMFAsQuery sql err",
			prepare: prepareLoginPolicyMFAsQuery,
			want: want{
				sqlExpectations: mockQueryErr(
					regexp.QuoteMeta(prepareLoginPolicyMFAsStmt),
					sql.ErrConnDone,
				),
				err: func(err error) (error, bool) {
					if !errors.Is(err, sql.ErrConnDone) {
						return fmt.Errorf("err should be sql.ErrConnDone got: %w", err), false
					}
					return nil, true
				},
			},
			object: nil,
		},
	}
	for _, tt := range tests {
		t.Run(tt.name, func(t *testing.T) {
			assertPrepare(t, tt.prepare, tt.object, tt.want.sqlExpectations, tt.want.err, defaultPrepareArgs...)
		})
	}
}<|MERGE_RESOLUTION|>--- conflicted
+++ resolved
@@ -128,14 +128,10 @@
 						true,
 						true,
 						true,
-<<<<<<< HEAD
+						true,
+						true,
 						database.Array[domain.SecondFactorType]{domain.SecondFactorTypeOTP},
 						database.Array[domain.MultiFactorType]{domain.MultiFactorTypeU2FWithPIN},
-=======
-						true,
-						database.EnumArray[domain.SecondFactorType]{domain.SecondFactorTypeOTP},
-						database.EnumArray[domain.MultiFactorType]{domain.MultiFactorTypeU2FWithPIN},
->>>>>>> d3e403f6
 						domain.PasswordlessTypeAllowed,
 						true,
 						true,
@@ -161,14 +157,9 @@
 				AllowUsernamePassword:      true,
 				AllowExternalIDPs:          true,
 				ForceMFA:                   true,
-<<<<<<< HEAD
+				ForceMFALocalOnly:          true,
 				SecondFactors:              database.Array[domain.SecondFactorType]{domain.SecondFactorTypeOTP},
 				MultiFactors:               database.Array[domain.MultiFactorType]{domain.MultiFactorTypeU2FWithPIN},
-=======
-				ForceMFALocalOnly:          true,
-				SecondFactors:              database.EnumArray[domain.SecondFactorType]{domain.SecondFactorTypeOTP},
-				MultiFactors:               database.EnumArray[domain.MultiFactorType]{domain.MultiFactorTypeU2FWithPIN},
->>>>>>> d3e403f6
 				PasswordlessType:           domain.PasswordlessTypeAllowed,
 				IsDefault:                  true,
 				HidePasswordReset:          true,
