package query

import (
	"database/sql"
	"database/sql/driver"
	"errors"
	"fmt"
	"regexp"
	"testing"
	"time"

	"github.com/zitadel/zitadel/internal/database"
	"github.com/zitadel/zitadel/internal/domain"
	errs "github.com/zitadel/zitadel/internal/errors"
)

func Test_LoginPolicyPrepares(t *testing.T) {
	type want struct {
		sqlExpectations sqlExpectation
		err             checkErr
	}
	tests := []struct {
		name    string
		prepare interface{}
		want    want
		object  interface{}
	}{
		{
			name:    "prepareLoginPolicyQuery no result",
			prepare: prepareLoginPolicyQuery,
			want: want{
				sqlExpectations: mockQueries(
					regexp.QuoteMeta(`SELECT projections.login_policies2.aggregate_id,`+
						` projections.login_policies2.creation_date,`+
						` projections.login_policies2.change_date,`+
						` projections.login_policies2.sequence,`+
						` projections.login_policies2.allow_register,`+
						` projections.login_policies2.allow_username_password,`+
						` projections.login_policies2.allow_external_idps,`+
						` projections.login_policies2.force_mfa,`+
						` projections.login_policies2.second_factors,`+
						` projections.login_policies2.multi_factors,`+
						` projections.login_policies2.passwordless_type,`+
						` projections.login_policies2.is_default,`+
						` projections.login_policies2.hide_password_reset,`+
						` projections.login_policies2.ignore_unknown_usernames,`+
<<<<<<< HEAD
=======
						` projections.login_policies2.allow_domain_discovery,`+
>>>>>>> 3dee8525
						` projections.login_policies2.default_redirect_uri,`+
						` projections.login_policies2.password_check_lifetime,`+
						` projections.login_policies2.external_login_check_lifetime,`+
						` projections.login_policies2.mfa_init_skip_lifetime,`+
						` projections.login_policies2.second_factor_check_lifetime,`+
						` projections.login_policies2.multi_factor_check_lifetime,`+
<<<<<<< HEAD
						` projections.idp_login_policy_links4.idp_id,`+
						` projections.idps3.name,`+
						` projections.idps3.type`+
						` FROM projections.login_policies2`+
						` LEFT JOIN projections.idp_login_policy_links4 ON `+
						` projections.login_policies2.aggregate_id = projections.idp_login_policy_links4.aggregate_id`+
						` LEFT JOIN projections.idps3 ON`+
						` projections.idp_login_policy_links4.idp_id = projections.idps3.id`),
=======
						` projections.idp_login_policy_links3.idp_id,`+
						` projections.idps2.name,`+
						` projections.idps2.type`+
						` FROM projections.login_policies2`+
						` LEFT JOIN projections.idp_login_policy_links3 ON `+
						` projections.login_policies2.aggregate_id = projections.idp_login_policy_links3.aggregate_id`+
						` LEFT JOIN projections.idps2 ON`+
						` projections.idp_login_policy_links3.idp_id = projections.idps2.id`),
>>>>>>> 3dee8525
					nil,
					nil,
				),
				err: func(err error) (error, bool) {
					if !errs.IsNotFound(err) {
						return fmt.Errorf("err should be zitadel.NotFoundError got: %w", err), false
					}
					return nil, true
				},
			},
			object: (*LoginPolicy)(nil),
		},
		{
			name:    "prepareLoginPolicyQuery found",
			prepare: prepareLoginPolicyQuery,
			want: want{
				sqlExpectations: mockQuery(
					regexp.QuoteMeta(`SELECT projections.login_policies2.aggregate_id,`+
						` projections.login_policies2.creation_date,`+
						` projections.login_policies2.change_date,`+
						` projections.login_policies2.sequence,`+
						` projections.login_policies2.allow_register,`+
						` projections.login_policies2.allow_username_password,`+
						` projections.login_policies2.allow_external_idps,`+
						` projections.login_policies2.force_mfa,`+
						` projections.login_policies2.second_factors,`+
						` projections.login_policies2.multi_factors,`+
						` projections.login_policies2.passwordless_type,`+
						` projections.login_policies2.is_default,`+
						` projections.login_policies2.hide_password_reset,`+
						` projections.login_policies2.ignore_unknown_usernames,`+
<<<<<<< HEAD
=======
						` projections.login_policies2.allow_domain_discovery,`+
>>>>>>> 3dee8525
						` projections.login_policies2.default_redirect_uri,`+
						` projections.login_policies2.password_check_lifetime,`+
						` projections.login_policies2.external_login_check_lifetime,`+
						` projections.login_policies2.mfa_init_skip_lifetime,`+
						` projections.login_policies2.second_factor_check_lifetime,`+
						` projections.login_policies2.multi_factor_check_lifetime,`+
<<<<<<< HEAD
						` projections.idp_login_policy_links4.idp_id,`+
						` projections.idps3.name,`+
						` projections.idps3.type`+
						` FROM projections.login_policies2`+
						` LEFT JOIN projections.idp_login_policy_links4 ON `+
						` projections.login_policies2.aggregate_id = projections.idp_login_policy_links4.aggregate_id`+
						` LEFT JOIN projections.idps3 ON`+
						` projections.idp_login_policy_links4.idp_id = projections.idps3.id`),
=======
						` projections.idp_login_policy_links3.idp_id,`+
						` projections.idps2.name,`+
						` projections.idps2.type`+
						` FROM projections.login_policies2`+
						` LEFT JOIN projections.idp_login_policy_links3 ON `+
						` projections.login_policies2.aggregate_id = projections.idp_login_policy_links3.aggregate_id`+
						` LEFT JOIN projections.idps2 ON`+
						` projections.idp_login_policy_links3.idp_id = projections.idps2.id`),
>>>>>>> 3dee8525
					[]string{
						"aggregate_id",
						"creation_date",
						"change_date",
						"sequence",
						"allow_register",
						"allow_username_password",
						"allow_external_idps",
						"force_mfa",
						"second_factors",
						"multi_factors",
						"passwordless_type",
						"is_default",
						"hide_password_reset",
						"ignore_unknown_usernames",
						"allow_domain_discovery",
						"default_redirect_uri",
						"password_check_lifetime",
						"external_login_check_lifetime",
						"mfa_init_skip_lifetime",
						"second_factor_check_lifetime",
						"multi_factor_check_lifetime",
						"idp_id",
						"name",
						"type",
					},
					[]driver.Value{
						"ro",
						testNow,
						testNow,
						uint64(20211109),
						true,
						true,
						true,
						true,
						database.EnumArray[domain.SecondFactorType]{domain.SecondFactorTypeOTP},
						database.EnumArray[domain.MultiFactorType]{domain.MultiFactorTypeU2FWithPIN},
						domain.PasswordlessTypeAllowed,
						true,
						true,
						true,
						true,
						"https://example.com/redirect",
						time.Hour * 2,
						time.Hour * 2,
						time.Hour * 2,
						time.Hour * 2,
						time.Hour * 2,
						"config1",
						"IDP",
						domain.IDPConfigTypeJWT,
					},
				),
			},
			object: &LoginPolicy{
				OrgID:                      "ro",
				CreationDate:               testNow,
				ChangeDate:                 testNow,
				Sequence:                   20211109,
				AllowRegister:              true,
				AllowUsernamePassword:      true,
				AllowExternalIDPs:          true,
				ForceMFA:                   true,
				SecondFactors:              database.EnumArray[domain.SecondFactorType]{domain.SecondFactorTypeOTP},
				MultiFactors:               database.EnumArray[domain.MultiFactorType]{domain.MultiFactorTypeU2FWithPIN},
				PasswordlessType:           domain.PasswordlessTypeAllowed,
				IsDefault:                  true,
				HidePasswordReset:          true,
				IgnoreUnknownUsernames:     true,
				AllowDomainDiscovery:       true,
				DefaultRedirectURI:         "https://example.com/redirect",
				PasswordCheckLifetime:      time.Hour * 2,
				ExternalLoginCheckLifetime: time.Hour * 2,
				MFAInitSkipLifetime:        time.Hour * 2,
				SecondFactorCheckLifetime:  time.Hour * 2,
				MultiFactorCheckLifetime:   time.Hour * 2,
				IDPLinks: []*IDPLoginPolicyLink{
					{
						IDPID:   "config1",
						IDPName: "IDP",
						IDPType: domain.IDPConfigTypeJWT,
					},
				},
			},
		},
		{
			name:    "prepareLoginPolicyQuery sql err",
			prepare: prepareLoginPolicyQuery,
			want: want{
				sqlExpectations: mockQueryErr(
					regexp.QuoteMeta(`SELECT projections.login_policies2.aggregate_id,`+
						` projections.login_policies2.creation_date,`+
						` projections.login_policies2.change_date,`+
						` projections.login_policies2.sequence,`+
						` projections.login_policies2.allow_register,`+
						` projections.login_policies2.allow_username_password,`+
						` projections.login_policies2.allow_external_idps,`+
						` projections.login_policies2.force_mfa,`+
						` projections.login_policies2.second_factors,`+
						` projections.login_policies2.multi_factors,`+
						` projections.login_policies2.passwordless_type,`+
						` projections.login_policies2.is_default,`+
						` projections.login_policies2.hide_password_reset,`+
						` projections.login_policies2.ignore_unknown_usernames,`+
<<<<<<< HEAD
=======
						` projections.login_policies2.allow_domain_discovery,`+
>>>>>>> 3dee8525
						` projections.login_policies2.default_redirect_uri,`+
						` projections.login_policies2.password_check_lifetime,`+
						` projections.login_policies2.external_login_check_lifetime,`+
						` projections.login_policies2.mfa_init_skip_lifetime,`+
						` projections.login_policies2.second_factor_check_lifetime,`+
						` projections.login_policies2.multi_factor_check_lifetime,`+
<<<<<<< HEAD
						` projections.idp_login_policy_links4.idp_id,`+
						` projections.idps3.name,`+
						` projections.idps3.type`+
						` FROM projections.login_policies2`+
						` LEFT JOIN projections.idp_login_policy_links4 ON `+
						` projections.login_policies2.aggregate_id = projections.idp_login_policy_links4.aggregate_id`+
						` LEFT JOIN projections.idps3 ON`+
						` projections.idp_login_policy_links4.idp_id = projections.idps3.id`),
=======
						` projections.idp_login_policy_links3.idp_id,`+
						` projections.idps2.name,`+
						` projections.idps2.type`+
						` FROM projections.login_policies2`+
						` LEFT JOIN projections.idp_login_policy_links3 ON `+
						` projections.login_policies2.aggregate_id = projections.idp_login_policy_links3.aggregate_id`+
						` LEFT JOIN projections.idps2 ON`+
						` projections.idp_login_policy_links3.idp_id = projections.idps2.id`),
>>>>>>> 3dee8525
					sql.ErrConnDone,
				),
				err: func(err error) (error, bool) {
					if !errors.Is(err, sql.ErrConnDone) {
						return fmt.Errorf("err should be sql.ErrConnDone got: %w", err), false
					}
					return nil, true
				},
			},
			object: nil,
		},
		{
			name:    "prepareLoginPolicy2FAsQuery no result",
			prepare: prepareLoginPolicy2FAsQuery,
			want: want{
				sqlExpectations: mockQuery(
					regexp.QuoteMeta(`SELECT projections.login_policies2.second_factors`+
						` FROM projections.login_policies2`),
					[]string{
						"second_factors",
					},
					nil,
				),
				err: func(err error) (error, bool) {
					if !errs.IsNotFound(err) {
						return fmt.Errorf("err should be zitadel.NotFoundError got: %w", err), false
					}
					return nil, true
				},
			},
			object: (*SecondFactors)(nil),
		},
		{
			name:    "prepareLoginPolicy2FAsQuery found",
			prepare: prepareLoginPolicy2FAsQuery,
			want: want{
				sqlExpectations: mockQuery(
					regexp.QuoteMeta(`SELECT projections.login_policies2.second_factors`+
						` FROM projections.login_policies2`),
					[]string{
						"second_factors",
					},
					[]driver.Value{
						database.EnumArray[domain.SecondFactorType]{domain.SecondFactorTypeOTP},
					},
				),
			},
			object: &SecondFactors{
				SearchResponse: SearchResponse{
					Count: 1,
				},
				Factors: database.EnumArray[domain.SecondFactorType]{domain.SecondFactorTypeOTP},
			},
		},
		{
			name:    "prepareLoginPolicy2FAsQuery found no factors",
			prepare: prepareLoginPolicy2FAsQuery,
			want: want{
				sqlExpectations: mockQuery(
					regexp.QuoteMeta(`SELECT projections.login_policies2.second_factors`+
						` FROM projections.login_policies2`),
					[]string{
						"second_factors",
					},
					[]driver.Value{
						database.EnumArray[domain.SecondFactorType]{},
					},
				),
			},
			object: &SecondFactors{Factors: database.EnumArray[domain.SecondFactorType]{}},
		},
		{
			name:    "prepareLoginPolicy2FAsQuery sql err",
			prepare: prepareLoginPolicy2FAsQuery,
			want: want{
				sqlExpectations: mockQueryErr(
					regexp.QuoteMeta(`SELECT projections.login_policies2.second_factors`+
						` FROM projections.login_policies2`),
					sql.ErrConnDone,
				),
				err: func(err error) (error, bool) {
					if !errors.Is(err, sql.ErrConnDone) {
						return fmt.Errorf("err should be sql.ErrConnDone got: %w", err), false
					}
					return nil, true
				},
			},
			object: nil,
		},
		{
			name:    "prepareLoginPolicyMFAsQuery no result",
			prepare: prepareLoginPolicyMFAsQuery,
			want: want{
				sqlExpectations: mockQuery(
					regexp.QuoteMeta(`SELECT projections.login_policies2.multi_factors`+
						` FROM projections.login_policies2`),
					[]string{
						"multi_factors",
					},
					nil,
				),
				err: func(err error) (error, bool) {
					if !errs.IsNotFound(err) {
						return fmt.Errorf("err should be zitadel.NotFoundError got: %w", err), false
					}
					return nil, true
				},
			},
			object: (*MultiFactors)(nil),
		},
		{
			name:    "prepareLoginPolicyMFAsQuery found",
			prepare: prepareLoginPolicyMFAsQuery,
			want: want{
				sqlExpectations: mockQuery(
					regexp.QuoteMeta(`SELECT projections.login_policies2.multi_factors`+
						` FROM projections.login_policies2`),
					[]string{
						"multi_factors",
					},
					[]driver.Value{
						database.EnumArray[domain.MultiFactorType]{domain.MultiFactorTypeU2FWithPIN},
					},
				),
			},
			object: &MultiFactors{
				SearchResponse: SearchResponse{
					Count: 1,
				},
				Factors: database.EnumArray[domain.MultiFactorType]{domain.MultiFactorTypeU2FWithPIN},
			},
		},
		{
			name:    "prepareLoginPolicyMFAsQuery found no factors",
			prepare: prepareLoginPolicyMFAsQuery,
			want: want{
				sqlExpectations: mockQuery(
					regexp.QuoteMeta(`SELECT projections.login_policies2.multi_factors`+
						` FROM projections.login_policies2`),
					[]string{
						"multi_factors",
					},
					[]driver.Value{
						database.EnumArray[domain.MultiFactorType]{},
					},
				),
			},
			object: &MultiFactors{Factors: database.EnumArray[domain.MultiFactorType]{}},
		},
		{
			name:    "prepareLoginPolicyMFAsQuery sql err",
			prepare: prepareLoginPolicyMFAsQuery,
			want: want{
				sqlExpectations: mockQueryErr(
					regexp.QuoteMeta(`SELECT projections.login_policies2.multi_factors`+
						` FROM projections.login_policies2`),
					sql.ErrConnDone,
				),
				err: func(err error) (error, bool) {
					if !errors.Is(err, sql.ErrConnDone) {
						return fmt.Errorf("err should be sql.ErrConnDone got: %w", err), false
					}
					return nil, true
				},
			},
			object: nil,
		},
	}
	for _, tt := range tests {
		t.Run(tt.name, func(t *testing.T) {
			assertPrepare(t, tt.prepare, tt.object, tt.want.sqlExpectations, tt.want.err)
		})
	}
}<|MERGE_RESOLUTION|>--- conflicted
+++ resolved
@@ -44,17 +44,13 @@
 						` projections.login_policies2.is_default,`+
 						` projections.login_policies2.hide_password_reset,`+
 						` projections.login_policies2.ignore_unknown_usernames,`+
-<<<<<<< HEAD
-=======
 						` projections.login_policies2.allow_domain_discovery,`+
->>>>>>> 3dee8525
 						` projections.login_policies2.default_redirect_uri,`+
 						` projections.login_policies2.password_check_lifetime,`+
 						` projections.login_policies2.external_login_check_lifetime,`+
 						` projections.login_policies2.mfa_init_skip_lifetime,`+
 						` projections.login_policies2.second_factor_check_lifetime,`+
 						` projections.login_policies2.multi_factor_check_lifetime,`+
-<<<<<<< HEAD
 						` projections.idp_login_policy_links4.idp_id,`+
 						` projections.idps3.name,`+
 						` projections.idps3.type`+
@@ -63,16 +59,6 @@
 						` projections.login_policies2.aggregate_id = projections.idp_login_policy_links4.aggregate_id`+
 						` LEFT JOIN projections.idps3 ON`+
 						` projections.idp_login_policy_links4.idp_id = projections.idps3.id`),
-=======
-						` projections.idp_login_policy_links3.idp_id,`+
-						` projections.idps2.name,`+
-						` projections.idps2.type`+
-						` FROM projections.login_policies2`+
-						` LEFT JOIN projections.idp_login_policy_links3 ON `+
-						` projections.login_policies2.aggregate_id = projections.idp_login_policy_links3.aggregate_id`+
-						` LEFT JOIN projections.idps2 ON`+
-						` projections.idp_login_policy_links3.idp_id = projections.idps2.id`),
->>>>>>> 3dee8525
 					nil,
 					nil,
 				),
@@ -104,17 +90,13 @@
 						` projections.login_policies2.is_default,`+
 						` projections.login_policies2.hide_password_reset,`+
 						` projections.login_policies2.ignore_unknown_usernames,`+
-<<<<<<< HEAD
-=======
 						` projections.login_policies2.allow_domain_discovery,`+
->>>>>>> 3dee8525
 						` projections.login_policies2.default_redirect_uri,`+
 						` projections.login_policies2.password_check_lifetime,`+
 						` projections.login_policies2.external_login_check_lifetime,`+
 						` projections.login_policies2.mfa_init_skip_lifetime,`+
 						` projections.login_policies2.second_factor_check_lifetime,`+
 						` projections.login_policies2.multi_factor_check_lifetime,`+
-<<<<<<< HEAD
 						` projections.idp_login_policy_links4.idp_id,`+
 						` projections.idps3.name,`+
 						` projections.idps3.type`+
@@ -123,16 +105,6 @@
 						` projections.login_policies2.aggregate_id = projections.idp_login_policy_links4.aggregate_id`+
 						` LEFT JOIN projections.idps3 ON`+
 						` projections.idp_login_policy_links4.idp_id = projections.idps3.id`),
-=======
-						` projections.idp_login_policy_links3.idp_id,`+
-						` projections.idps2.name,`+
-						` projections.idps2.type`+
-						` FROM projections.login_policies2`+
-						` LEFT JOIN projections.idp_login_policy_links3 ON `+
-						` projections.login_policies2.aggregate_id = projections.idp_login_policy_links3.aggregate_id`+
-						` LEFT JOIN projections.idps2 ON`+
-						` projections.idp_login_policy_links3.idp_id = projections.idps2.id`),
->>>>>>> 3dee8525
 					[]string{
 						"aggregate_id",
 						"creation_date",
@@ -237,17 +209,13 @@
 						` projections.login_policies2.is_default,`+
 						` projections.login_policies2.hide_password_reset,`+
 						` projections.login_policies2.ignore_unknown_usernames,`+
-<<<<<<< HEAD
-=======
 						` projections.login_policies2.allow_domain_discovery,`+
->>>>>>> 3dee8525
 						` projections.login_policies2.default_redirect_uri,`+
 						` projections.login_policies2.password_check_lifetime,`+
 						` projections.login_policies2.external_login_check_lifetime,`+
 						` projections.login_policies2.mfa_init_skip_lifetime,`+
 						` projections.login_policies2.second_factor_check_lifetime,`+
 						` projections.login_policies2.multi_factor_check_lifetime,`+
-<<<<<<< HEAD
 						` projections.idp_login_policy_links4.idp_id,`+
 						` projections.idps3.name,`+
 						` projections.idps3.type`+
@@ -256,16 +224,6 @@
 						` projections.login_policies2.aggregate_id = projections.idp_login_policy_links4.aggregate_id`+
 						` LEFT JOIN projections.idps3 ON`+
 						` projections.idp_login_policy_links4.idp_id = projections.idps3.id`),
-=======
-						` projections.idp_login_policy_links3.idp_id,`+
-						` projections.idps2.name,`+
-						` projections.idps2.type`+
-						` FROM projections.login_policies2`+
-						` LEFT JOIN projections.idp_login_policy_links3 ON `+
-						` projections.login_policies2.aggregate_id = projections.idp_login_policy_links3.aggregate_id`+
-						` LEFT JOIN projections.idps2 ON`+
-						` projections.idp_login_policy_links3.idp_id = projections.idps2.id`),
->>>>>>> 3dee8525
 					sql.ErrConnDone,
 				),
 				err: func(err error) (error, bool) {
