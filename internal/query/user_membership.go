--- conflicted
+++ resolved
@@ -104,17 +104,6 @@
 	return query
 }
 
-<<<<<<< HEAD
-func (q *Queries) Memberships(ctx context.Context, queries *MembershipSearchQuery) (_ *Memberships, err error) {
-	ctx, span := tracing.NewSpan(ctx)
-	defer func() { span.EndWithError(err) }()
-
-	query, scan := prepareMembershipsQuery()
-	stmt, args, err := queries.toQuery(query).
-		Where(sq.Eq{
-			membershipInstanceID.identifier(): authz.GetInstance(ctx).InstanceID(),
-		}).ToSql()
-=======
 func (q *Queries) Memberships(ctx context.Context, queries *MembershipSearchQuery, withOwnerRemoved bool) (_ *Memberships, err error) {
 	ctx, span := tracing.NewSpan(ctx)
 	defer func() { span.EndWithError(err) }()
@@ -122,7 +111,6 @@
 	query, queryArgs, scan := prepareMembershipsQuery(withOwnerRemoved)
 	eq := sq.Eq{membershipInstanceID.identifier(): authz.GetInstance(ctx).InstanceID()}
 	stmt, args, err := queries.toQuery(query).Where(eq).ToSql()
->>>>>>> add232d1
 	if err != nil {
 		return nil, errors.ThrowInvalidArgument(err, "QUERY-T84X9", "Errors.Query.InvalidRequest")
 	}
