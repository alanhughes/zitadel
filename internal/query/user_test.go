--- conflicted
+++ resolved
@@ -17,23 +17,13 @@
 )
 
 var (
-<<<<<<< HEAD
-	loginNamesQuery = `SELECT login_names.user_id, ARRAY_AGG(login_names.login_name)::TEXT[] AS loginnames` +
+	loginNamesQuery = `SELECT login_names.user_id, ARRAY_AGG(login_names.login_name)::TEXT[] AS loginnames, login_names.instance_id` +
 		` FROM projections.login_names2 AS login_names` +
-		` WHERE login_names.domain_owner_removed = $1 AND login_names.instance_id = $2 AND login_names.policy_owner_removed = $3 AND login_names.user_owner_removed = $4` +
-		` GROUP BY login_names.user_id`
-	preferredLoginNameQuery = `SELECT preferred_login_name.user_id, preferred_login_name.login_name` +
+		` WHERE login_names.domain_owner_removed = $1 AND login_names.policy_owner_removed = $2 AND login_names.user_owner_removed = $3` +
+		` GROUP BY login_names.user_id, login_names.instance_id`
+	preferredLoginNameQuery = `SELECT preferred_login_name.user_id, preferred_login_name.login_name, preferred_login_name.instance_id` +
 		` FROM projections.login_names2 AS preferred_login_name` +
-		` WHERE preferred_login_name.domain_owner_removed = $5 AND preferred_login_name.instance_id = $6 AND preferred_login_name.is_primary = $7 AND preferred_login_name.policy_owner_removed = $8 AND preferred_login_name.user_owner_removed = $9`
-	userQuery = `SELECT projections.users4.id,` +
-		` projections.users4.creation_date,` +
-		` projections.users4.change_date,` +
-		` projections.users4.resource_owner,` +
-		` projections.users4.sequence,` +
-		` projections.users4.state,` +
-		` projections.users4.type,` +
-		` projections.users4.username,` +
-=======
+		` WHERE preferred_login_name.domain_owner_removed = $4 AND preferred_login_name.is_primary = $5 AND preferred_login_name.policy_owner_removed = $6 AND preferred_login_name.user_owner_removed = $7`
 	userQuery = `SELECT projections.users5.id,` +
 		` projections.users5.creation_date,` +
 		` projections.users5.change_date,` +
@@ -42,7 +32,6 @@
 		` projections.users5.state,` +
 		` projections.users5.type,` +
 		` projections.users5.username,` +
->>>>>>> 5ac956b0
 		` login_names.loginnames,` +
 		` preferred_login_name.login_name,` +
 		` projections.users5_humans.user_id,` +
@@ -65,23 +54,11 @@
 		` LEFT JOIN projections.users5_humans ON projections.users5.id = projections.users5_humans.user_id AND projections.users5.instance_id = projections.users5_humans.instance_id` +
 		` LEFT JOIN projections.users5_machines ON projections.users5.id = projections.users5_machines.user_id AND projections.users5.instance_id = projections.users5_machines.instance_id` +
 		` LEFT JOIN` +
-<<<<<<< HEAD
 		` (` + loginNamesQuery + `) AS login_names` +
-		` ON login_names.user_id = projections.users4.id` +
+		` ON login_names.user_id = projections.users5.id AND login_names.instance_id = projections.users5.instance_id` +
 		` LEFT JOIN` +
 		` (` + preferredLoginNameQuery + `) AS preferred_login_name` +
-		` ON preferred_login_name.user_id = projections.users4.id`
-=======
-		` (SELECT login_names.user_id, ARRAY_AGG(login_names.login_name) AS loginnames, login_names.instance_id` +
-		` FROM projections.login_names AS login_names` +
-		` GROUP BY login_names.user_id, login_names.instance_id) AS login_names` +
-		` ON login_names.user_id = projections.users5.id AND login_names.instance_id = projections.users5.instance_id` +
-		` LEFT JOIN` +
-		` (SELECT preferred_login_name.user_id, preferred_login_name.login_name, preferred_login_name.instance_id` +
-		` FROM projections.login_names AS preferred_login_name` +
-		` WHERE preferred_login_name.is_primary = $1) AS preferred_login_name` +
 		` ON preferred_login_name.user_id = projections.users5.id AND preferred_login_name.instance_id = projections.users5.instance_id`
->>>>>>> 5ac956b0
 	userCols = []string{
 		"id",
 		"creation_date",
@@ -227,23 +204,11 @@
 		` LEFT JOIN projections.users5_humans ON projections.users5.id = projections.users5_humans.user_id AND projections.users5.instance_id = projections.users5_humans.instance_id` +
 		` LEFT JOIN projections.users5_notifications ON projections.users5.id = projections.users5_notifications.user_id AND projections.users5.instance_id = projections.users5_notifications.instance_id` +
 		` LEFT JOIN` +
-<<<<<<< HEAD
 		` (` + loginNamesQuery + `) AS login_names` +
-		` ON login_names.user_id = projections.users4.id` +
+		` ON login_names.user_id = projections.users5.id AND login_names.instance_id = projections.users5.instance_id` +
 		` LEFT JOIN` +
 		` (` + preferredLoginNameQuery + `) AS preferred_login_name` +
-		` ON preferred_login_name.user_id = projections.users4.id`
-=======
-		` (SELECT login_names.user_id, ARRAY_AGG(login_names.login_name) AS loginnames, login_names.instance_id` +
-		` FROM projections.login_names AS login_names` +
-		` GROUP BY login_names.user_id, login_names.instance_id) AS login_names` +
-		` ON login_names.user_id = projections.users5.id AND login_names.instance_id = projections.users5.instance_id` +
-		` LEFT JOIN` +
-		` (SELECT preferred_login_name.user_id, preferred_login_name.login_name, preferred_login_name.instance_id` +
-		` FROM projections.login_names AS preferred_login_name` +
-		` WHERE preferred_login_name.is_primary = $1) AS preferred_login_name` +
 		` ON preferred_login_name.user_id = projections.users5.id AND preferred_login_name.instance_id = projections.users5.instance_id`
->>>>>>> 5ac956b0
 	notifyUserCols = []string{
 		"id",
 		"creation_date",
@@ -303,23 +268,11 @@
 		` LEFT JOIN projections.users5_humans ON projections.users5.id = projections.users5_humans.user_id AND projections.users5.instance_id = projections.users5_humans.instance_id` +
 		` LEFT JOIN projections.users5_machines ON projections.users5.id = projections.users5_machines.user_id AND projections.users5.instance_id = projections.users5_machines.instance_id` +
 		` LEFT JOIN` +
-<<<<<<< HEAD
 		` (` + loginNamesQuery + `) AS login_names` +
-		` ON login_names.user_id = projections.users4.id` +
+		` ON login_names.user_id = projections.users5.id AND login_names.instance_id = projections.users5.instance_id` +
 		` LEFT JOIN` +
 		` (` + preferredLoginNameQuery + `) AS preferred_login_name` +
-		` ON preferred_login_name.user_id = projections.users4.id`
-=======
-		` (SELECT login_names.user_id, ARRAY_AGG(login_names.login_name) AS loginnames, login_names.instance_id` +
-		` FROM projections.login_names AS login_names` +
-		` GROUP BY login_names.user_id, login_names.instance_id) AS login_names` +
-		` ON login_names.user_id = projections.users5.id AND login_names.instance_id = projections.users5.instance_id` +
-		` LEFT JOIN` +
-		` (SELECT preferred_login_name.user_id, preferred_login_name.login_name, preferred_login_name.instance_id` +
-		` FROM projections.login_names AS preferred_login_name` +
-		` WHERE preferred_login_name.is_primary = $1) AS preferred_login_name` +
 		` ON preferred_login_name.user_id = projections.users5.id AND preferred_login_name.instance_id = projections.users5.instance_id`
->>>>>>> 5ac956b0
 	usersCols = []string{
 		"id",
 		"creation_date",
@@ -366,11 +319,7 @@
 		{
 			name: "prepareUserQuery no result",
 			prepare: func() (sq.SelectBuilder, func(*sql.Row) (*User, error)) {
-<<<<<<< HEAD
-				return prepareUserQuery("instanceID", false)
-=======
-				return prepareUserQuery()
->>>>>>> 5ac956b0
+				return prepareUserQuery(false)
 			},
 			want: want{
 				sqlExpectations: mockQuery(
@@ -390,11 +339,7 @@
 		{
 			name: "prepareUserQuery human found",
 			prepare: func() (sq.SelectBuilder, func(*sql.Row) (*User, error)) {
-<<<<<<< HEAD
-				return prepareUserQuery("instanceID", false)
-=======
-				return prepareUserQuery()
->>>>>>> 5ac956b0
+				return prepareUserQuery(false)
 			},
 			want: want{
 				sqlExpectations: mockQuery(
@@ -461,11 +406,7 @@
 		{
 			name: "prepareUserQuery machine found",
 			prepare: func() (sq.SelectBuilder, func(*sql.Row) (*User, error)) {
-<<<<<<< HEAD
-				return prepareUserQuery("instanceID", false)
-=======
-				return prepareUserQuery()
->>>>>>> 5ac956b0
+				return prepareUserQuery(false)
 			},
 			want: want{
 				sqlExpectations: mockQuery(
@@ -523,11 +464,7 @@
 		{
 			name: "prepareUserQuery sql err",
 			prepare: func() (sq.SelectBuilder, func(*sql.Row) (*User, error)) {
-<<<<<<< HEAD
-				return prepareUserQuery("instanceID", false)
-=======
-				return prepareUserQuery()
->>>>>>> 5ac956b0
+				return prepareUserQuery(false)
 			},
 			want: want{
 				sqlExpectations: mockQueryErr(
@@ -894,11 +831,7 @@
 		{
 			name: "prepareNotifyUserQuery no result",
 			prepare: func() (sq.SelectBuilder, func(*sql.Row) (*NotifyUser, error)) {
-<<<<<<< HEAD
-				return prepareNotifyUserQuery("instanceID", false)
-=======
-				return prepareNotifyUserQuery()
->>>>>>> 5ac956b0
+				return prepareNotifyUserQuery(false)
 			},
 			want: want{
 				sqlExpectations: mockQuery(
@@ -918,11 +851,7 @@
 		{
 			name: "prepareNotifyUserQuery notify found",
 			prepare: func() (sq.SelectBuilder, func(*sql.Row) (*NotifyUser, error)) {
-<<<<<<< HEAD
-				return prepareNotifyUserQuery("instanceID", false)
-=======
-				return prepareNotifyUserQuery()
->>>>>>> 5ac956b0
+				return prepareNotifyUserQuery(false)
 			},
 			want: want{
 				sqlExpectations: mockQuery(
@@ -987,11 +916,7 @@
 		{
 			name: "prepareNotifyUserQuery not notify found (error)",
 			prepare: func() (sq.SelectBuilder, func(*sql.Row) (*NotifyUser, error)) {
-<<<<<<< HEAD
-				return prepareNotifyUserQuery("instanceID", false)
-=======
-				return prepareNotifyUserQuery()
->>>>>>> 5ac956b0
+				return prepareNotifyUserQuery(false)
 			},
 			want: want{
 				sqlExpectations: mockQuery(
@@ -1038,11 +963,7 @@
 		{
 			name: "prepareNotifyUserQuery sql err",
 			prepare: func() (sq.SelectBuilder, func(*sql.Row) (*NotifyUser, error)) {
-<<<<<<< HEAD
-				return prepareNotifyUserQuery("instanceID", false)
-=======
-				return prepareNotifyUserQuery()
->>>>>>> 5ac956b0
+				return prepareNotifyUserQuery(false)
 			},
 			want: want{
 				sqlExpectations: mockQueryErr(
@@ -1061,11 +982,7 @@
 		{
 			name: "prepareUsersQuery no result",
 			prepare: func() (sq.SelectBuilder, func(*sql.Rows) (*Users, error)) {
-<<<<<<< HEAD
-				return prepareUsersQuery("instanceID", false)
-=======
-				return prepareUsersQuery()
->>>>>>> 5ac956b0
+				return prepareUsersQuery(false)
 			},
 			want: want{
 				sqlExpectations: mockQueries(
@@ -1085,11 +1002,7 @@
 		{
 			name: "prepareUsersQuery one result",
 			prepare: func() (sq.SelectBuilder, func(*sql.Rows) (*Users, error)) {
-<<<<<<< HEAD
-				return prepareUsersQuery("instanceID", false)
-=======
-				return prepareUsersQuery()
->>>>>>> 5ac956b0
+				return prepareUsersQuery(false)
 			},
 			want: want{
 				sqlExpectations: mockQueries(
@@ -1164,11 +1077,7 @@
 		{
 			name: "prepareUsersQuery multiple results",
 			prepare: func() (sq.SelectBuilder, func(*sql.Rows) (*Users, error)) {
-<<<<<<< HEAD
-				return prepareUsersQuery("instanceID", false)
-=======
-				return prepareUsersQuery()
->>>>>>> 5ac956b0
+				return prepareUsersQuery(false)
 			},
 			want: want{
 				sqlExpectations: mockQueries(
@@ -1288,11 +1197,7 @@
 		{
 			name: "prepareUsersQuery sql err",
 			prepare: func() (sq.SelectBuilder, func(*sql.Rows) (*Users, error)) {
-<<<<<<< HEAD
-				return prepareUsersQuery("instanceID", false)
-=======
-				return prepareUsersQuery()
->>>>>>> 5ac956b0
+				return prepareUsersQuery(false)
 			},
 			want: want{
 				sqlExpectations: mockQueryErr(
