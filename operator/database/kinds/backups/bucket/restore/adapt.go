--- conflicted
+++ resolved
@@ -19,17 +19,10 @@
 	secretPath         = "/secrets/sa.json"
 	jobPrefix          = "backup-"
 	jobSuffix          = "-restore"
-<<<<<<< HEAD
-	image              = "cockroachdb/cockroach"
-	internalSecretName = "client-certs"
-	rootSecretName     = "cockroachdb.client.root"
-	timeout            = 15 * time.Minute
-	saJsonBase64Env    = "SAJSON"
-=======
 	internalSecretName = "client-certs"
 	rootSecretName     = "cockroachdb.client.root"
 	timeout            = 45 * time.Minute
->>>>>>> 9ba81848
+	saJsonBase64Env    = "SAJSON"
 )
 
 func AdaptFunc(
@@ -44,13 +37,9 @@
 	checkDBReady operator.EnsureFunc,
 	secretName string,
 	secretKey string,
-<<<<<<< HEAD
 	dbURL string,
 	dbPort int32,
-	version string,
-=======
 	image string,
->>>>>>> 9ba81848
 ) (
 	queryFunc operator.QueryFunc,
 	destroyFunc operator.DestroyFunc,
@@ -75,14 +64,9 @@
 		tolerations,
 		secretName,
 		secretKey,
-<<<<<<< HEAD
-		version,
 		command,
+		image,
 	)
-=======
-		command,
-		image)
->>>>>>> 9ba81848
 
 	destroyJ, err := job.AdaptFuncToDestroy(jobName, namespace)
 	if err != nil {
