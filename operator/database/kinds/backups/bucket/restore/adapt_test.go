package restore

import (
	"testing"

	"github.com/caos/orbos/mntr"
	"github.com/caos/orbos/pkg/kubernetes"
	kubernetesmock "github.com/caos/orbos/pkg/kubernetes/mock"
	"github.com/caos/orbos/pkg/labels"
	"github.com/golang/mock/gomock"
	"github.com/stretchr/testify/assert"
	corev1 "k8s.io/api/core/v1"
	macherrs "k8s.io/apimachinery/pkg/api/errors"
	"k8s.io/apimachinery/pkg/runtime/schema"
)

func TestBackup_Adapt1(t *testing.T) {
	client := kubernetesmock.NewMockClientInt(gomock.NewController(t))

	monitor := mntr.Monitor{}
	namespace := "testNs"
	nodeselector := map[string]string{"test": "test"}
	tolerations := []corev1.Toleration{
		{Key: "testKey", Operator: "testOp"}}
	timestamp := "testTs"
	backupName := "testName2"
	bucketName := "testBucket2"
	image := "testImage2"
	secretKey := "testKey"
	secretName := "testSecretName"
	dbURL := "testDB"
	dbPort := int32(80)
	jobName := GetJobName(backupName)
	componentLabels := labels.MustForComponent(labels.MustForAPI(labels.MustForOperator("testProd", "testOp", "testVersion"), "testKind", "testVersion"), "testComponent")
	nameLabels := labels.MustForName(componentLabels, jobName)

	checkDBReady := func(k8sClient kubernetes.ClientInt) error {
		return nil
	}

	jobDef := getJob(
		namespace,
		nameLabels,
		nodeselector,
		tolerations,
		secretName,
		secretKey,
		getCommand(
			timestamp,
			bucketName,
			backupName,
			certPath,
			secretPath,
			dbURL,
			dbPort,
		),
		image,
	)

	client.EXPECT().ApplyJob(jobDef).Times(1).Return(nil)
	client.EXPECT().GetJob(jobDef.Namespace, jobDef.Name).Times(1).Return(nil, macherrs.NewNotFound(schema.GroupResource{"batch", "jobs"}, jobName))

	query, _, err := AdaptFunc(
		monitor,
		backupName,
		namespace,
		componentLabels,
		bucketName,
		timestamp,
		nodeselector,
		tolerations,
		checkDBReady,
		secretName,
		secretKey,
<<<<<<< HEAD
		dbURL,
		dbPort,
		version,
=======
		image,
>>>>>>> 9ba81848
	)

	assert.NoError(t, err)
	queried := map[string]interface{}{}
	ensure, err := query(client, queried)
	assert.NoError(t, err)
	assert.NoError(t, ensure(client))
}

func TestBackup_Adapt2(t *testing.T) {
	client := kubernetesmock.NewMockClientInt(gomock.NewController(t))

	monitor := mntr.Monitor{}
	namespace := "testNs2"
	nodeselector := map[string]string{"test2": "test2"}
	tolerations := []corev1.Toleration{
		{Key: "testKey2", Operator: "testOp2"}}
	timestamp := "testTs"
	backupName := "testName2"
	bucketName := "testBucket2"
	image := "testImage2"
	secretKey := "testKey2"
	secretName := "testSecretName2"
	dbURL := "testDB"
	dbPort := int32(80)
	jobName := GetJobName(backupName)
	componentLabels := labels.MustForComponent(labels.MustForAPI(labels.MustForOperator("testProd2", "testOp2", "testVersion2"), "testKind2", "testVersion2"), "testComponent2")
	nameLabels := labels.MustForName(componentLabels, jobName)

	checkDBReady := func(k8sClient kubernetes.ClientInt) error {
		return nil
	}

	jobDef := getJob(
		namespace,
		nameLabels,
		nodeselector,
		tolerations,
		secretName,
		secretKey,
		getCommand(
			timestamp,
			bucketName,
			backupName,
			certPath,
			secretPath,
			dbURL,
			dbPort,
		),
		image,
	)

	client.EXPECT().ApplyJob(jobDef).Times(1).Return(nil)
	client.EXPECT().GetJob(jobDef.Namespace, jobDef.Name).Times(1).Return(nil, macherrs.NewNotFound(schema.GroupResource{"batch", "jobs"}, jobName))

	query, _, err := AdaptFunc(
		monitor,
		backupName,
		namespace,
		componentLabels,
		bucketName,
		timestamp,
		nodeselector,
		tolerations,
		checkDBReady,
		secretName,
		secretKey,
<<<<<<< HEAD
		dbURL,
		dbPort,
		version,
=======
		image,
>>>>>>> 9ba81848
	)

	assert.NoError(t, err)
	queried := map[string]interface{}{}
	ensure, err := query(client, queried)
	assert.NoError(t, err)
	assert.NoError(t, ensure(client))
}<|MERGE_RESOLUTION|>--- conflicted
+++ resolved
@@ -72,13 +72,9 @@
 		checkDBReady,
 		secretName,
 		secretKey,
-<<<<<<< HEAD
 		dbURL,
 		dbPort,
-		version,
-=======
 		image,
->>>>>>> 9ba81848
 	)
 
 	assert.NoError(t, err)
@@ -146,13 +142,9 @@
 		checkDBReady,
 		secretName,
 		secretKey,
-<<<<<<< HEAD
 		dbURL,
 		dbPort,
-		version,
-=======
 		image,
->>>>>>> 9ba81848
 	)
 
 	assert.NoError(t, err)
