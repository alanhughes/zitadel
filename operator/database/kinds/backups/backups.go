--- conflicted
+++ resolved
@@ -2,8 +2,6 @@
 
 import (
 	"fmt"
-
-	corev1 "k8s.io/api/core/v1"
 
 	"github.com/caos/orbos/mntr"
 	"github.com/caos/orbos/pkg/kubernetes"
@@ -12,12 +10,8 @@
 	"github.com/caos/orbos/pkg/tree"
 	"github.com/caos/zitadel/operator"
 	"github.com/caos/zitadel/operator/database/kinds/backups/bucket"
-<<<<<<< HEAD
-=======
 	"github.com/caos/zitadel/operator/database/kinds/backups/s3"
-	"github.com/pkg/errors"
 	corev1 "k8s.io/api/core/v1"
->>>>>>> 91dfeca8
 )
 
 func Adapt(
@@ -64,9 +58,8 @@
 			version,
 			dbURL,
 			dbPort,
-<<<<<<< HEAD
-=======
 			features,
+			customImageRegistry,
 		)(monitor, desiredTree, currentTree)
 	case "databases.caos.ch/S3Backup":
 		return s3.AdaptFunc(
@@ -76,7 +69,7 @@
 				labels.MustReplaceAPI(
 					labels.GetAPIFromComponent(componentLabels),
 					"BucketBackup",
-					desiredTree.Common.Version,
+					desiredTree.Common.Version(),
 				),
 				"backup"),
 			checkDBReady,
@@ -86,7 +79,6 @@
 			version,
 			dbURL,
 			dbPort,
->>>>>>> 91dfeca8
 			features,
 			customImageRegistry,
 		)(monitor, desiredTree, currentTree)
@@ -107,11 +99,8 @@
 	switch desiredTree.Common.Kind {
 	case "databases.caos.ch/BucketBackup":
 		return bucket.BackupList()(monitor, k8sClient, name, desiredTree)
-<<<<<<< HEAD
-=======
 	case "databases.caos.ch/S3Backup":
 		return s3.BackupList()(monitor, k8sClient, name, desiredTree)
->>>>>>> 91dfeca8
 	default:
 		return nil, mntr.ToUserError(fmt.Errorf("unknown database kind %s", desiredTree.Common.Kind))
 	}
