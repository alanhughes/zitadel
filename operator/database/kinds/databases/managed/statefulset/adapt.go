--- conflicted
+++ resolved
@@ -34,11 +34,7 @@
 	defaultMode         = int32(256)
 	nodeSecret          = "cockroachdb.node"
 	rootSecret          = "cockroachdb.client.root"
-<<<<<<< HEAD
-	cleanTimeout        = time.Second * 30
-=======
 	cleanTimeout        = time.Minute * 5
->>>>>>> 91dfeca8
 )
 
 type Affinity struct {
