version: '3.8'

services:
  db:
    profiles: ['database']
    restart: always
    networks:
      - zitadel
<<<<<<< HEAD
    image: cockroachdb/cockroach:v21.1.7
=======
    image: cockroachdb/cockroach:v21.1.11
>>>>>>> 7b38158c
    command: start-single-node --insecure --listen-addr=0.0.0.0
    ports:
      - 8080:8080
      - 26257:26257

  minio:
    profiles: ['backend']
    image: minio/minio:RELEASE.2021-06-14T01-29-23Z
    restart: on-failure
    networks:
      - zitadel
    environment:
      - MINIO_ACCESS_KEY=access_key
      - MINIO_SECRET_KEY=secret_key
    healthcheck:
      test: ['CMD', 'curl', '-f', 'http://localhost:9000/minio/health/live']
      interval: 30s
      timeout: 5s
      retries: 3
      start_period: 5s
    command:
      - gateway
      - nas
      - /export

  db-migrations:
    profiles: ['database']
    restart: on-failure
    networks:
      - zitadel
    depends_on:
      - db
    image: flyway/flyway:latest
    volumes:
      - ../../migrations/cockroach:/flyway/sql
    environment:
      - FLYWAY_PLACEHOLDERS_eventstorepassword=NULL
      - FLYWAY_PLACEHOLDERS_managementpassword=NULL
      - FLYWAY_PLACEHOLDERS_adminapipassword=NULL
      - FLYWAY_PLACEHOLDERS_authpassword=NULL
      - FLYWAY_PLACEHOLDERS_notificationpassword=NULL
      - FLYWAY_PLACEHOLDERS_authzpassword=NULL
      - FLYWAY_PLACEHOLDERS_queriespassword=NULL
    command: -url=jdbc:postgresql://db:26257/defaultdb -user=root -password= -connectRetries=5 migrate

  keys:
    profiles: ['init-backend']
    restart: on-failure
    networks:
      - zitadel
    build:
      context: ../..
      dockerfile: build/local/Dockerfile.keys
      target: gen-keys
    volumes:
      - ../../.:/zitadel
    env_file:
      - ./local.env

  backend-setup:
    profiles: ['init-backend']
    restart: on-failure
    networks:
      - zitadel
    depends_on:
      - keys
    build:
      context: ../..
      dockerfile: build/zitadel/Dockerfile
      target: dev-go-build
      args:
        ENV: dev
    volumes:
      - ../../.keys:/go/src/github.com/caos/zitadel/.keys
    env_file:
      - ./local.env
    environment:
      - ZITADEL_EVENTSTORE_HOST=db
    command:
      [
        '-setup-files=cmd/zitadel/setup.yaml',
        '-setup-files=cmd/zitadel/system-defaults.yaml',
        '-setup-files=cmd/zitadel/authz.yaml',
        'setup',
      ]

  backend-run:
    profiles: ['backend']
    restart: on-failure
    networks:
      - zitadel
    depends_on:
      - db
      - minio
    build:
      context: ../..
      dockerfile: build/zitadel/Dockerfile
      target: dev-go-build
      args:
        ENV: dev
    volumes:
      - ../../.keys:/go/src/github.com/caos/zitadel/.keys
    env_file:
      - ./local.env
    environment:
      - ZITADEL_EVENTSTORE_HOST=db
    ports:
      - 50002:50002
      - 50003:50003
    command:
      [
        '-console=false',
        '-localDevMode=true',
        '-config-files=cmd/zitadel/startup.yaml',
        '-config-files=cmd/zitadel/system-defaults.yaml',
        '-config-files=cmd/zitadel/authz.yaml',
        'start',
      ]

  zitadel-started-up:
    profiles: ['setup']
    networks:
      - zitadel
    extra_hosts:
      host.docker.internal: host-gateway
    build:
      context: ../..
      dockerfile: build/local/Dockerfile.started
    volumes:
      - ./environment.json:/environment.json
    environment:
      - BE_PORT=50002
      - FE_PORT=4200

  grpc-web-gateway:
    profiles: ['frontend']
    restart: on-failure
    logging:
      driver: none
    networks:
      - zitadel
    build:
      context: ../..
      dockerfile: build/local/Dockerfile.gateway
    image: grpcweb/grpcwebproxy
    ports:
      - '50000:8080'
    environment:
      - BKD_HOST=host.docker.internal
      - BKD_PORT=50001

  frontend-local-run:
    profiles: ['frontend']
    networks:
      - zitadel
    depends_on:
      - grpc-web-gateway
    build:
      context: ../..
      dockerfile: build/console/Dockerfile
      target: dev-angular-build
      args:
        ENV: dev
    volumes:
      - ./environment.json:/console/src/assets/environment.json
    command: sh -c "ng serve --host 0.0.0.0 --disable-host-check"
    ports:
      - 4200:4200

  client-id:
    profiles: ['init-frontend']
    networks:
      - zitadel
    build:
      context: ../..
      dockerfile: build/local/Dockerfile.clientid
      target: client-id
    volumes:
      - ./environment.json:/environment.json
    environment:
      - HOST=host.docker.internal
      - PORT=50002

networks:
  zitadel: {}<|MERGE_RESOLUTION|>--- conflicted
+++ resolved
@@ -6,11 +6,7 @@
     restart: always
     networks:
       - zitadel
-<<<<<<< HEAD
-    image: cockroachdb/cockroach:v21.1.7
-=======
     image: cockroachdb/cockroach:v21.1.11
->>>>>>> 7b38158c
     command: start-single-node --insecure --listen-addr=0.0.0.0
     ports:
       - 8080:8080
