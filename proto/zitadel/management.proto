syntax = "proto3";

import "zitadel/app.proto";
import "zitadel/idp.proto";
import "zitadel/user.proto";
import "zitadel/object.proto";
import "zitadel/options.proto";
import "zitadel/org.proto";
import "zitadel/member.proto";
import "zitadel/project.proto";
import "zitadel/policy.proto";
import "zitadel/text.proto";
import "zitadel/message.proto";
import "zitadel/change.proto";
import "zitadel/auth_n_key.proto";
import "zitadel/features.proto";
import "zitadel/metadata.proto";
import "zitadel/action.proto";

import "google/api/annotations.proto";
import "google/protobuf/timestamp.proto";
import "google/protobuf/duration.proto";
import "protoc-gen-openapiv2/options/annotations.proto";
import "validate/validate.proto";


package zitadel.management.v1;

option go_package ="github.com/caos/zitadel/pkg/grpc/management";

option (grpc.gateway.protoc_gen_openapiv2.options.openapiv2_swagger) = {
    info: {
        title: "Management API";
        version: "1.0";
        description: "The management API is as the name states the interface where systems can mutate IAM objects like, organisations, projects, clients, users and so on if they have the necessary access rights.";
        contact:{
            name: "CAOS developers of ZITADEL"
            url: "https://zitadel.ch"
            email: "hi@zitadel.ch"
        }
        license: {
            name: "Apache License 2.0",
            url: "https://github.com/caos/zitadel/blob/main/LICENSE"
        };
    };

    schemes: HTTPS;
    consumes: "application/json";
    produces: "application/json";

    consumes: "application/grpc";
    produces: "application/grpc";

    consumes: "application/grpc-web+proto";
    produces: "application/grpc-web+proto";


    external_docs: {
        description: "Detailed information about ZITADEL",
        url: "https://docs.zitadel.ch"
    }
};


service ManagementService {
    rpc Healthz(HealthzRequest) returns (HealthzResponse) {
        option (google.api.http) = {
            get: "/healthz"
        };
    }

    rpc GetOIDCInformation(GetOIDCInformationRequest) returns (GetOIDCInformationResponse) {
        option (google.api.http) = {
            get: "/zitadel/docs"
        };
    }

    // Returns some needed settings of the IAM (Global Organisation ID, Zitadel Project ID)
    rpc GetIAM(GetIAMRequest) returns (GetIAMResponse) {
        option (google.api.http) = {
            get: "/iam"
        };

        option (zitadel.v1.auth_option) = {
            permission: "authenticated"
        };
    }

    // Returns the default languages
    rpc GetSupportedLanguages(GetSupportedLanguagesRequest) returns (GetSupportedLanguagesResponse) {
        option (google.api.http) = {
            get: "/languages";
        };

        option (zitadel.v1.auth_option) = {
            permission: "authenticated";
        };
    }

    // Returns the requested full blown user (human or machine)
    rpc GetUserByID(GetUserByIDRequest) returns (GetUserByIDResponse) {
        option (google.api.http) = {
            get: "/users/{id}"
        };

        option (zitadel.v1.auth_option) = {
            permission: "user.read"
        };
    }

    // Searches a user over all organisations
    // the login name has to match exactly
    rpc GetUserByLoginNameGlobal(GetUserByLoginNameGlobalRequest) returns (GetUserByLoginNameGlobalResponse) {
        option (google.api.http) = {
            get: "/global/users/_by_login_name"
        };

        option (zitadel.v1.auth_option) = {
            permission: "user.global.read"
        };

        option (grpc.gateway.protoc_gen_openapiv2.options.openapiv2_operation) = {
            summary: "Search a user within all organisations by it's loginname";
            description: "The request only returns data if the login name matches exactly."
            tags: "user";
            tags: "global";
            responses: {
                key: "200"
                value: {
                    description: "OK";
                }
                //TODO: errors
            };
        };
    }

    // Return the users matching the query
    // Limit should always be set, there is a default limit set by the service
    rpc ListUsers(ListUsersRequest) returns (ListUsersResponse) {
        option (google.api.http) = {
            post: "/users/_search"
            body: "*"
        };

        option (zitadel.v1.auth_option) = {
            permission: "user.read"
        };
    }

    // Returns the history of the user (each event)
    // Limit should always be set, there is a default limit set by the service
    rpc ListUserChanges(ListUserChangesRequest) returns (ListUserChangesResponse) {
        option (google.api.http) = {
            post: "/users/{user_id}/changes/_search"
            body: "*"
        };

        option (zitadel.v1.auth_option) = {
            permission: "user.read"
        };
    }

    // Returns if a user with the searched email or username is unique
    rpc IsUserUnique(IsUserUniqueRequest) returns (IsUserUniqueResponse) {
        option (google.api.http) = {
            get: "/users/_is_unique"
        };

        option (zitadel.v1.auth_option) = {
            permission: "user.read"
        };
    }

    // Create a user of the type human
    // A email will be sent to the user if email is not verified or no password is set
    // If a password is given, the user has to change on the next login
    rpc AddHumanUser(AddHumanUserRequest) returns (AddHumanUserResponse) {
        option (google.api.http) = {
            post: "/users/human"
            body: "*"
        };

        option (zitadel.v1.auth_option) = {
            permission: "user.write"
        };
    }

    // Create a user of the type human
    // A email will be sent to the user if email is not verified or no password is set
    // If a password is given, the user doesn't have to change on the next login
    rpc ImportHumanUser(ImportHumanUserRequest) returns (ImportHumanUserResponse) {
        option (google.api.http) = {
            post: "/users/human/_import"
            body: "*"
        };

        option (zitadel.v1.auth_option) = {
            permission: "user.write"
        };
    }

    // Create a user of the type machine
    rpc AddMachineUser(AddMachineUserRequest) returns (AddMachineUserResponse) {
        option (google.api.http) = {
            post: "/users/machine"
            body: "*"
        };

        option (zitadel.v1.auth_option) = {
            permission: "user.write"
        };
    }

    // Changes the user state to deactivated
    // The user will not be able to login
    // returns an error if user state is already deactivated
    rpc DeactivateUser(DeactivateUserRequest) returns (DeactivateUserResponse) {
        option (google.api.http) = {
            post: "/users/{id}/_deactivate"
            body: "*"
        };

        option (zitadel.v1.auth_option) = {
            permission: "user.write"
        };
    }

    // Changes the user state to active
    // returns an error if user state is not deactivated
    rpc ReactivateUser(ReactivateUserRequest) returns (ReactivateUserResponse) {
        option (google.api.http) = {
            post: "/users/{id}/_reactivate"
            body: "*"
        };

        option (zitadel.v1.auth_option) = {
            permission: "user.write"
        };
    }

    // Changes the user state to deactivated
    // The user will not be able to login
    // returns an error if user state is already locked
    rpc LockUser(LockUserRequest) returns (LockUserResponse) {
        option (google.api.http) = {
            post: "/users/{id}/_lock"
            body: "*"
        };

        option (zitadel.v1.auth_option) = {
            permission: "user.write"
        };
    }

    // Changes the user state to active
    // returns an error if user state is not locked
    rpc UnlockUser(UnlockUserRequest) returns (UnlockUserResponse) {
        option (google.api.http) = {
            post: "/users/{id}/_unlock"
            body: "*"
        };

        option (zitadel.v1.auth_option) = {
            permission: "user.write"
        };
    }

    // Changes the user state to deleted
    rpc RemoveUser(RemoveUserRequest) returns (RemoveUserResponse) {
        option (google.api.http) = {
            delete: "/users/{id}"
        };

        option (zitadel.v1.auth_option) = {
            permission: "user.delete"
        };
    }

    // Changes the username
    rpc UpdateUserName(UpdateUserNameRequest) returns (UpdateUserNameResponse) {
        option (google.api.http) = {
            get: "/users/{user_id}/username"
        };

        option (zitadel.v1.auth_option) = {
            permission: "user.write"
        };
    }

    // Sets a user metadata by key
    rpc SetUserMetadata(SetUserMetadataRequest) returns (SetUserMetadataResponse) {
        option (google.api.http) = {
            post: "/users/{id}/metadata/{key}"
            body: "*"
        };

        option (zitadel.v1.auth_option) = {
            permission: "user.write"
            feature: "metadata.user"
        };
    }

    // Set a list of user metadata
    rpc BulkSetUserMetadata(BulkSetUserMetadataRequest) returns (BulkSetUserMetadataResponse) {
        option (google.api.http) = {
            post: "/users/{id}/metadata/_bulk"
            body: "*"
        };

        option (zitadel.v1.auth_option) = {
            permission: "user.write"
            feature: "metadata.user"
        };
    }

    // Returns the user metadata
    rpc ListUserMetadata(ListUserMetadataRequest) returns (ListUserMetadataResponse) {
        option (google.api.http) = {
            post: "/users/{id}/metadata/_search"
            body: "*"
        };

        option (zitadel.v1.auth_option) = {
            permission: "user.read"
            feature: "metadata.user"
        };
    }

    // Returns the user metadata by key
    rpc GetUserMetadata(GetUserMetadataRequest) returns (GetUserMetadataResponse) {
        option (google.api.http) = {
            get: "/users/{id}/metadata/{key}"
        };

        option (zitadel.v1.auth_option) = {
            permission: "user.read"
            feature: "metadata.user"
        };
    }

    // Removes a user metadata by key
    rpc RemoveUserMetadata(RemoveUserMetadataRequest) returns (RemoveUserMetadataResponse) {
        option (google.api.http) = {
            delete: "/users/{id}/metadata/{key}"
        };

        option (zitadel.v1.auth_option) = {
            permission: "user.write"
            feature: "metadata.user"
        };
    }

    // Set a list of user metadata
    rpc BulkRemoveUserMetadata(BulkRemoveUserMetadataRequest) returns (BulkRemoveUserMetadataResponse) {
        option (google.api.http) = {
            delete: "/users/{id}/metadata/_bulk"
            body: "*"
        };

        option (zitadel.v1.auth_option) = {
            permission: "user.write"
            feature: "metadata.user"
        };
    }

    // Returns the profile of the human
    rpc GetHumanProfile(GetHumanProfileRequest) returns (GetHumanProfileResponse) {
        option (google.api.http) = {
            get: "/users/{user_id}/profile"
        };

        option (zitadel.v1.auth_option) = {
            permission: "user.read"
        };
    }

    // Changes the profile of the human
    rpc UpdateHumanProfile(UpdateHumanProfileRequest) returns (UpdateHumanProfileResponse) {
        option (google.api.http) = {
            put: "/users/{user_id}/profile"
            body: "*"
        };

        option (zitadel.v1.auth_option) = {
            permission: "user.write"
        };
    }

    // GetHumanEmail returns the email and verified state of the human
    rpc GetHumanEmail(GetHumanEmailRequest) returns (GetHumanEmailResponse) {
        option (google.api.http) = {
            get: "/users/{user_id}/email"
        };

        option (zitadel.v1.auth_option) = {
            permission: "user.read"
        };
    }

    // Changes the email of the human
    // If state is not verified, the user will get a verification email
    rpc UpdateHumanEmail(UpdateHumanEmailRequest) returns (UpdateHumanEmailResponse) {
        option (google.api.http) = {
            put: "/users/{user_id}/email"
            body: "*"
        };

        option (zitadel.v1.auth_option) = {
            permission: "user.write"
        };
    }

    // Resends an email to the given email address to finish the initialization process of the user
    // Changes the email address of the user if it is provided
    rpc ResendHumanInitialization(ResendHumanInitializationRequest) returns (ResendHumanInitializationResponse) {
        option (google.api.http) = {
            post: "/users/{user_id}/_resend_initialization"
            body: "*"
        };

        option (zitadel.v1.auth_option) = {
            permission: "user.write"
        };
    }

    // Resends an email to the given email address to finish the email verification process of the user
    rpc ResendHumanEmailVerification(ResendHumanEmailVerificationRequest) returns (ResendHumanEmailVerificationResponse) {
        option (google.api.http) = {
            post: "/users/{user_id}/email/_resend_verification"
            body: "*"
        };

        option (zitadel.v1.auth_option) = {
            permission: "user.write"
        };
    }

    // Returns the phone and verified state of the human phone
    rpc GetHumanPhone(GetHumanPhoneRequest) returns (GetHumanPhoneResponse) {
        option (google.api.http) = {
            get: "/users/{user_id}/phone"
        };

        option (zitadel.v1.auth_option) = {
            permission: "user.read"
        };
    }

    // Changes the phone number
    // If verified is not set, the user will get an sms to verify the number
    rpc UpdateHumanPhone(UpdateHumanPhoneRequest) returns (UpdateHumanPhoneResponse) {
        option (google.api.http) = {
            put: "/users/{user_id}/phone"
            body: "*"
        };

        option (zitadel.v1.auth_option) = {
            permission: "user.write"
        };
    }

    // Removes the phone number of the human
    rpc RemoveHumanPhone(RemoveHumanPhoneRequest) returns (RemoveHumanPhoneResponse) {
        option (google.api.http) = {
            delete: "/users/{user_id}/phone"
        };

        option (zitadel.v1.auth_option) = {
            permission: "user.write"
        };
    }

    // An sms will be sent to the given phone number to finish the phone verification process of the user
    rpc ResendHumanPhoneVerification(ResendHumanPhoneVerificationRequest) returns (ResendHumanPhoneVerificationResponse) {
        option (google.api.http) = {
            post: "/users/{user_id}/phone/_resend_verification"
            body: "*"
        };

        option (zitadel.v1.auth_option) = {
            permission: "user.write"
        };
    }
    // Removes the avatar number of the human
    rpc RemoveHumanAvatar(RemoveHumanAvatarRequest) returns (RemoveHumanAvatarResponse) {
        option (google.api.http) = {
            delete: "/users/{user_id}/avatar"
        };

        option (zitadel.v1.auth_option) = {
            permission: "user.write"
        };
    }

    // deprecated: use SetHumanPassword
    rpc SetHumanInitialPassword(SetHumanInitialPasswordRequest) returns (SetHumanInitialPasswordResponse) {
        option (google.api.http) = {
            post: "/users/{user_id}/password/_initialize"
            body: "*"
        };

        option (zitadel.v1.auth_option) = {
            permission: "user.write"
        };
    }

    // Set a new password for a user, on default the user has to change the password on the next login
    // Set no_change_required to true if the user does not have to change the password on the next login
    rpc SetHumanPassword(SetHumanPasswordRequest) returns (SetHumanPasswordResponse) {
        option (google.api.http) = {
            post: "/users/{user_id}/password"
            body: "*"
        };

        option (zitadel.v1.auth_option) = {
            permission: "user.write"
        };
    }

    // An email will be sent to the given address to reset the password of the user
    rpc SendHumanResetPasswordNotification(SendHumanResetPasswordNotificationRequest) returns (SendHumanResetPasswordNotificationResponse) {
        option (google.api.http) = {
            post: "/users/{user_id}/password/_reset"
            body: "*"
        };

        option (zitadel.v1.auth_option) = {
            permission: "user.write"
        };
    }

    // Returns a list of all factors (second and multi) which are configured on the user
    rpc ListHumanAuthFactors(ListHumanAuthFactorsRequest) returns (ListHumanAuthFactorsResponse) {
        option (google.api.http) = {
            post: "/users/{user_id}/auth_factors/_search"
        };

        option (zitadel.v1.auth_option) = {
            permission: "user.read"
        };
    }

    // The otp second factor will be removed from the user
    // Because only one otp can be configured per user, the configured one will be removed
    rpc RemoveHumanAuthFactorOTP(RemoveHumanAuthFactorOTPRequest) returns (RemoveHumanAuthFactorOTPResponse) {
        option (google.api.http) = {
            delete: "/users/{user_id}/auth_factors/otp"
        };

        option (zitadel.v1.auth_option) = {
            permission: "user.write"
        };
    }

    // The u2f (universial second factor) will be removed from the user
    rpc RemoveHumanAuthFactorU2F(RemoveHumanAuthFactorU2FRequest) returns (RemoveHumanAuthFactorU2FResponse) {
        option (google.api.http) = {
            delete: "/users/{user_id}/auth_factors/u2f/{token_id}"
        };

        option (zitadel.v1.auth_option) = {
            permission: "user.write"
        };
    }

    // Returns all configured passwordless authenticators
    rpc ListHumanPasswordless(ListHumanPasswordlessRequest) returns (ListHumanPasswordlessResponse) {
        option (google.api.http) = {
            post: "/users/{user_id}/passwordless/_search"
        };

        option (zitadel.v1.auth_option) = {
            permission: "user.read"
        };
    }

    // Adds a new passwordless authenticator link to the user and sends it to the registered email address
    // This link enables the user to register a new device if current passwordless devices are all platform authenticators
    // e.g. User has already registered Windows Hello and wants to register FaceID on the iPhone
    rpc SendPasswordlessRegistration(SendPasswordlessRegistrationRequest) returns (SendPasswordlessRegistrationResponse) {
        option (google.api.http) = {
            post: "/users/{user_id}/passwordless/_send_link"
            body: "*"
        };
        option (zitadel.v1.auth_option) = {
            permission: "authenticated"
        };
    }

    // Removed a configured passwordless authenticator
    rpc RemoveHumanPasswordless(RemoveHumanPasswordlessRequest) returns (RemoveHumanPasswordlessResponse) {
        option (google.api.http) = {
            delete: "/users/{user_id}/passwordless/{token_id}"
        };

        option (zitadel.v1.auth_option) = {
            permission: "user.write"
        };
    }

    // Changes a machine user
    rpc UpdateMachine(UpdateMachineRequest) returns (UpdateMachineResponse) {
        option (google.api.http) = {
            put: "/users/{user_id}/machine"
            body: "*"
        };

        option (zitadel.v1.auth_option) = {
            permission: "user.write"
        };
    }

    // Returns a machine key of a (machine) user
    rpc GetMachineKeyByIDs(GetMachineKeyByIDsRequest) returns (GetMachineKeyByIDsResponse) {
        option (google.api.http) = {
            get: "/users/{user_id}/keys/{key_id}"
        };

        option (zitadel.v1.auth_option) = {
            permission: "user.read"
        };
    }

    // Returns all machine keys of a (machine) user which match the query
    // Limit should always be set, there is a default limit set by the service
    rpc ListMachineKeys(ListMachineKeysRequest) returns (ListMachineKeysResponse) {
        option (google.api.http) = {
            post: "/users/{user_id}/keys/_search"
            body: "*"
        };

        option (zitadel.v1.auth_option) = {
            permission: "user.read"
        };
    }

    // Generates a new machine key, details should be stored after return
    rpc AddMachineKey(AddMachineKeyRequest) returns (AddMachineKeyResponse) {
        option (google.api.http) = {
            post: "/users/{user_id}/keys"
            body: "*"
        };

        option (zitadel.v1.auth_option) = {
            permission: "user.write"
        };
    }

    // Removed a machine key
    rpc RemoveMachineKey(RemoveMachineKeyRequest) returns (RemoveMachineKeyResponse) {
        option (google.api.http) = {
            delete: "/users/{user_id}/keys/{key_id}"
        };

        option (zitadel.v1.auth_option) = {
            permission: "user.write"
        };
    }

    // Lists all identity providers (social logins) which a human has configured (e.g Google, Microsoft, AD, etc..)
    // Limit should always be set, there is a default limit set by the service
    rpc ListHumanLinkedIDPs(ListHumanLinkedIDPsRequest) returns (ListHumanLinkedIDPsResponse) {
        option (google.api.http) = {
            post: "/users/{user_id}/idps/_search"
            body: "*"
        };

        option (zitadel.v1.auth_option) = {
            permission: "user.read"
        };
    }

    // Removed a configured identity provider (social login) of a human
    rpc RemoveHumanLinkedIDP(RemoveHumanLinkedIDPRequest) returns (RemoveHumanLinkedIDPResponse) {
        option (google.api.http) = {
            delete: "/users/{user_id}/idps/{idp_id}/{linked_user_id}"
        };

        option (zitadel.v1.auth_option) = {
            permission: "user.write"
        };
    }

    // Show all the permissions a user has iin ZITADEL (ZITADEL Manager)
    // Limit should always be set, there is a default limit set by the service
    rpc ListUserMemberships(ListUserMembershipsRequest) returns (ListUserMembershipsResponse) {
        option (google.api.http) = {
            post: "/users/{user_id}/memberships/_search"
            body: "*"
        };

        option (zitadel.v1.auth_option) = {
            permission: "user.membership.read"
        };
    }

    // Returns the org given in the header
    rpc GetMyOrg(GetMyOrgRequest) returns (GetMyOrgResponse) {
        option (google.api.http) = {
            get: "/orgs/me"
        };

        option (zitadel.v1.auth_option) = {
            permission: "org.read"
        };
    }

    // Search a org over all organisations
    // Domain must match exactly
    rpc GetOrgByDomainGlobal(GetOrgByDomainGlobalRequest) returns (GetOrgByDomainGlobalResponse) {
        option (google.api.http) = {
            get: "/global/orgs/_by_domain"
        };

        option (zitadel.v1.auth_option) = {
            permission: "org.global.read"
        };
    }

    // Returns the history of my organisation (each event)
    // Limit should always be set, there is a default limit set by the service
    rpc ListOrgChanges(ListOrgChangesRequest) returns (ListOrgChangesResponse) {
        option (google.api.http) = {
            post: "/orgs/me/changes/_search"
            body: "*"
        };

        option (zitadel.v1.auth_option) = {
            permission: "org.read"
        };
    }

    // Creates a new organisation
    rpc AddOrg(AddOrgRequest) returns (AddOrgResponse) {
        option (google.api.http) = {
            post: "/orgs"
            body: "*"
        };

        option (zitadel.v1.auth_option) = {
            permission: "org.create"
        };
    }

    // Changes my organisation
    rpc UpdateOrg(UpdateOrgRequest) returns (UpdateOrgResponse) {
        option (google.api.http) = {
            put: "/orgs/me"
            body: "*"
        };

        option (zitadel.v1.auth_option) = {
            permission: "org.write"
        };
    }

    // Sets the state of my organisation to deactivated
    // Users of this organisation will not be able login
    rpc DeactivateOrg(DeactivateOrgRequest) returns (DeactivateOrgResponse) {
        option (google.api.http) = {
            post: "/orgs/me/_deactivate"
            body: "*"
        };

        option (zitadel.v1.auth_option) = {
            permission: "org.write"
        };
    }

    // Sets the state of my organisation to active
    rpc ReactivateOrg(ReactivateOrgRequest) returns (ReactivateOrgResponse) {
        option (google.api.http) = {
            post: "/orgs/me/_reactivate"
            body: "*"
        };

        option (zitadel.v1.auth_option) = {
            permission: "org.write"
        };
    }

    // Returns all registered domains of my organisation
    // Limit should always be set, there is a default limit set by the service
    rpc ListOrgDomains(ListOrgDomainsRequest) returns (ListOrgDomainsResponse) {
        option (google.api.http) = {
            post: "/orgs/me/domains/_search"
            body: "*"
        };

        option (zitadel.v1.auth_option) = {
            permission: "org.read"
        };
    }

    // Adds a new domain to my organisation
    rpc AddOrgDomain(AddOrgDomainRequest) returns (AddOrgDomainResponse) {
        option (google.api.http) = {
            post: "/orgs/me/domains"
            body: "*"
        };

        option (zitadel.v1.auth_option) = {
            permission: "org.write"
            feature: "custom_domain"
        };
    }

    // Removed the domain from my organisation
    rpc RemoveOrgDomain(RemoveOrgDomainRequest) returns (RemoveOrgDomainResponse) {
        option (google.api.http) = {
            delete: "/orgs/me/domains/{domain}"
        };

        option (zitadel.v1.auth_option) = {
            permission: "org.write"
        };
    }

    // Generates a new file to validate you domain
    rpc GenerateOrgDomainValidation(GenerateOrgDomainValidationRequest) returns (GenerateOrgDomainValidationResponse) {
        option (google.api.http) = {
            post: "/orgs/me/domains/{domain}/validation/_generate"
            body: "*"
        };

        option (zitadel.v1.auth_option) = {
            permission: "org.write"
            feature: "custom_domain"
        };
    }

    // Validates your domain with the choosen method
    // Validated domains must be unique
    rpc ValidateOrgDomain(ValidateOrgDomainRequest) returns (ValidateOrgDomainResponse) {
        option (google.api.http) = {
            post: "/orgs/me/domains/{domain}/validation/_validate"
            body: "*"
        };

        option (zitadel.v1.auth_option) = {
            permission: "org.write"
            feature: "custom_domain"
        };
    }

    // Sets the domain as primary
    // Primary domain is shown as suffix on the preferred username on the users of the organisation
    rpc SetPrimaryOrgDomain(SetPrimaryOrgDomainRequest) returns (SetPrimaryOrgDomainResponse) {
        option (google.api.http) = {
            post: "/orgs/me/domains/{domain}/_set_primary"
        };

        option (zitadel.v1.auth_option) = {
            permission: "org.write"
            feature: "custom_domain"
        };
    }

    // Returns all ZITADEL roles which are for organisation managers
    rpc ListOrgMemberRoles(ListOrgMemberRolesRequest) returns (ListOrgMemberRolesResponse) {
        option (google.api.http) = {
            post: "/orgs/members/roles/_search"
        };

        option (zitadel.v1.auth_option) = {
            permission: "org.member.read"
        };
    }

    // Returns all ZITADEL managers of this organisation (Project and Project Grant managers not included)
    // Limit should always be set, there is a default limit set by the service
    rpc ListOrgMembers(ListOrgMembersRequest) returns (ListOrgMembersResponse) {
        option (google.api.http) = {
            post: "/orgs/me/members/_search"
            body: "*"
        };

        option (zitadel.v1.auth_option) = {
            permission: "org.member.read"
        };
    }

    // Adds a new organisation manager, which is allowed to administrate ZITADEL
    rpc AddOrgMember(AddOrgMemberRequest) returns (AddOrgMemberResponse) {
        option (google.api.http) = {
            post: "/orgs/me/members"
            body: "*"
        };

        option (zitadel.v1.auth_option) = {
            permission: "org.member.write"
        };
    }

    // Changes the organisation manager
    rpc UpdateOrgMember(UpdateOrgMemberRequest) returns (UpdateOrgMemberResponse) {
        option (google.api.http) = {
            put: "/orgs/me/members/{user_id}"
            body: "*"
        };

        option (zitadel.v1.auth_option) = {
            permission: "org.member.write"
        };
    }

    // Removes an organisation manager
    rpc RemoveOrgMember(RemoveOrgMemberRequest) returns (RemoveOrgMemberResponse) {
        option (google.api.http) = {
            delete: "/orgs/me/members/{user_id}"
        };

        option (zitadel.v1.auth_option) = {
            permission: "org.member.delete"
        };
    }

    // Returns a project from my organisation (no granted projects)
    rpc GetProjectByID(GetProjectByIDRequest) returns (GetProjectByIDResponse) {
        option (google.api.http) = {
            get: "/projects/{id}"
        };

        option (zitadel.v1.auth_option) = {
            permission: "project.read"
            check_field_name: "Id"
        };
    }

    // returns a project my organisation got granted from another organisation
    rpc GetGrantedProjectByID(GetGrantedProjectByIDRequest) returns (GetGrantedProjectByIDResponse) {
        option (google.api.http) = {
            get: "/granted_projects/{project_id}/grants/{grant_id}"
        };

        option (zitadel.v1.auth_option) = {
            permission: "project.read"
            check_field_name: "GrantId"
        };
    }

    // Returns all projects my organisation is the owner (no granted projects)
    // Limit should always be set, there is a default limit set by the service
    rpc ListProjects(ListProjectsRequest) returns (ListProjectsResponse) {
        option (google.api.http) = {
            post: "/projects/_search"
            body: "*"
        };

        option (zitadel.v1.auth_option) = {
            permission: "project.read"
        };
    }

    // returns all projects my organisation got granted from another organisation
    // Limit should always be set, there is a default limit set by the service
    rpc ListGrantedProjects(ListGrantedProjectsRequest) returns (ListGrantedProjectsResponse) {
        option (google.api.http) = {
            post: "/granted_projects/_search"
            body: "*"
        };

        option (zitadel.v1.auth_option) = {
            permission: "project.read"
        };
    }

    // returns all roles of a project grant
    // Limit should always be set, there is a default limit set by the service
    rpc ListGrantedProjectRoles(ListGrantedProjectRolesRequest) returns (ListGrantedProjectRolesResponse) {
        option (google.api.http) = {
            get: "/granted_projects/{project_id}/grants/{grant_id}/roles/_search"
        };

        option (zitadel.v1.auth_option) = {
            permission: "project.role.read"
            check_field_name: "GrantId"
        };
    }

    // Returns the history of the project (each event)
    // Limit should always be set, there is a default limit set by the service
    rpc ListProjectChanges(ListProjectChangesRequest) returns (ListProjectChangesResponse) {
        option (google.api.http) = {
            post: "/projects/{project_id}/changes/_search"
        };

        option (zitadel.v1.auth_option) = {
            permission: "project.read"
        };
    }

    // Adds an new project to the organisation
    rpc AddProject(AddProjectRequest) returns (AddProjectResponse) {
        option (google.api.http) = {
            post: "/projects"
            body: "*"
        };

        option (zitadel.v1.auth_option) = {
            permission: "project.create"
        };
    }

    // Changes a project
    rpc UpdateProject(UpdateProjectRequest) returns (UpdateProjectResponse) {
        option (google.api.http) = {
            put: "/projects/{id}"
            body: "*"
        };

        option (zitadel.v1.auth_option) = {
            permission: "project.write"
            check_field_name: "Id"
        };
    }

    // Sets the state of a project to deactivated
    // Returns an error if project is already deactivated
    rpc DeactivateProject(DeactivateProjectRequest) returns (DeactivateProjectResponse) {
        option (google.api.http) = {
            post: "/projects/{id}/_deactivate"
            body: "*"
        };

        option (zitadel.v1.auth_option) = {
            permission: "project.write"
            check_field_name: "Id"
        };
    }

    // Sets the state of a project to active
    // Returns an error if project is not deactivated
    rpc ReactivateProject(ReactivateProjectRequest) returns (ReactivateProjectResponse) {
        option (google.api.http) = {
            post: "/projects/{id}/_reactivate"
            body: "*"
        };

        option (zitadel.v1.auth_option) = {
            permission: "project.write"
            check_field_name: "Id"
        };
    }

    // Removes a project
    // All project grants, applications and user grants for this project will be removed
    rpc RemoveProject(RemoveProjectRequest) returns (RemoveProjectResponse) {
        option (google.api.http) = {
            delete: "/projects/{id}"
        };

        option (zitadel.v1.auth_option) = {
            permission: "project.delete"
            check_field_name: "Id"
        };
    }

    // Returns all roles of a project matching the search query
    // If no limit is requested, default limit will be set, if the limit is higher then the default an error will be returned
    rpc ListProjectRoles(ListProjectRolesRequest) returns (ListProjectRolesResponse) {
        option (google.api.http) = {
            post: "/projects/{project_id}/roles/_search"
            body: "*"
        };

        option (zitadel.v1.auth_option) = {
            permission: "project.role.read"
            check_field_name: "ProjectId"
        };
    }

    // Adds a role to a project, key must be unique in the project
    rpc AddProjectRole(AddProjectRoleRequest) returns (AddProjectRoleResponse) {
        option (google.api.http) = {
            post: "/projects/{project_id}/roles"
            body: "*"
        };

        option (zitadel.v1.auth_option) = {
            permission: "project.role.write"
            check_field_name: "ProjectId"
        };
    }

    // add a list of project roles in one request
    rpc BulkAddProjectRoles(BulkAddProjectRolesRequest) returns (BulkAddProjectRolesResponse) {
        option (google.api.http) = {
            post: "/projects/{project_id}/roles/_bulk"
            body: "*"
        };

        option (zitadel.v1.auth_option) = {
            permission: "project.role.write"
            check_field_name: "ProjectId"
        };
    }

    // Changes a project role, key is not editable
    // If a key should change, remove the role and create a new
    rpc UpdateProjectRole(UpdateProjectRoleRequest) returns (UpdateProjectRoleResponse) {
        option (google.api.http) = {
            put: "/projects/{project_id}/roles/{role_key}"
            body: "*"
        };

        option (zitadel.v1.auth_option) = {
            permission: "project.role.write"
            check_field_name: "ProjectId"
        };
    }

    // Removes role from UserGrants, ProjectGrants and from Project
    rpc RemoveProjectRole(RemoveProjectRoleRequest) returns (RemoveProjectRoleResponse) {
        option (google.api.http) = {
            delete: "/projects/{project_id}/roles/{role_key}"
        };

        option (zitadel.v1.auth_option) = {
            permission: "project.role.delete"
            check_field_name: "ProjectId"
        };
    }

    // Returns all ZITADEL roles which are for project managers
    rpc ListProjectMemberRoles(ListProjectMemberRolesRequest) returns (ListProjectMemberRolesResponse) {
        option (google.api.http) = {
            post: "/projects/members/roles/_search"
        };

        option (zitadel.v1.auth_option) = {
            permission: "project.member.read"
        };
    }

    // Returns all ZITADEL managers of a projects
    // Limit should always be set, there is a default limit set by the service
    rpc ListProjectMembers(ListProjectMembersRequest) returns (ListProjectMembersResponse) {
        option (google.api.http) = {
            post: "/projects/{project_id}/members/_search"
            body: "*"
        };

        option (zitadel.v1.auth_option) = {
            permission: "project.member.read"
            check_field_name: "ProjectId"
        };
    }

    // Adds a new project manager, which is allowed to administrate in ZITADEL
    rpc AddProjectMember(AddProjectMemberRequest) returns (AddProjectMemberResponse) {
        option (google.api.http) = {
            post: "/projects/{project_id}/members"
            body: "*"
        };

        option (zitadel.v1.auth_option) = {
            permission: "project.member.write"
            check_field_name: "ProjectId"
        };
    }

    // Change project manager, which is allowed to administrate in ZITADEL
    rpc UpdateProjectMember(UpdateProjectMemberRequest) returns (UpdateProjectMemberResponse) {
        option (google.api.http) = {
            put: "/projects/{project_id}/members/{user_id}"
            body: "*"
        };

        option (zitadel.v1.auth_option) = {
            permission: "project.member.write"
            check_field_name: "ProjectId"
        };
    }

    // Remove project manager, which is allowed to administrate in ZITADEL
    rpc RemoveProjectMember(RemoveProjectMemberRequest) returns (RemoveProjectMemberResponse) {
        option (google.api.http) = {
            delete: "/projects/{project_id}/members/{user_id}"
        };

        option (zitadel.v1.auth_option) = {
            permission: "project.member.delete"
            check_field_name: "ProjectId"
        };
    }

    // Returns an application (oidc or api)
    rpc GetAppByID(GetAppByIDRequest) returns (GetAppByIDResponse) {
        option (google.api.http) = {
            get: "/projects/{project_id}/apps/{app_id}"
        };

        option (zitadel.v1.auth_option) = {
            permission: "project.app.read"
            check_field_name: "ProjectId"
        };
    }

    // Returns all applications of a project matching the query
    // Limit should always be set, there is a default limit set by the service
    rpc ListApps(ListAppsRequest) returns (ListAppsResponse) {
        option (google.api.http) = {
            post: "/projects/{project_id}/apps/_search"
            body: "*"
        };

        option (zitadel.v1.auth_option) = {
            permission: "project.app.read"
            check_field_name: "ProjectId"
        };
    }

    // Returns the history of the application (each event)
    // Limit should always be set, there is a default limit set by the service
    rpc ListAppChanges(ListAppChangesRequest) returns (ListAppChangesResponse) {
        option (google.api.http) = {
            post: "/projects/{project_id}/apps/{app_id}/changes/_search"
        };

        option (zitadel.v1.auth_option) = {
            permission: "project.app.read"
            check_field_name: "ProjectId"
        };
    }

    // Adds a new oidc client
    // Returns a client id
    // Returns a new generated secret if needed (Depending on the configuration)
    rpc AddOIDCApp(AddOIDCAppRequest) returns (AddOIDCAppResponse) {
        option (google.api.http) = {
            post: "/projects/{project_id}/apps/oidc"
            body: "*"
        };

        option (zitadel.v1.auth_option) = {
            permission: "project.app.write"
            check_field_name: "ProjectId"
        };
    }

    // Adds a new api application
    // Returns a client id
    // Returns a new generated secret if needed (Depending on the configuration)
    rpc AddAPIApp(AddAPIAppRequest) returns (AddAPIAppResponse) {
        option (google.api.http) = {
            post: "/projects/{project_id}/apps/api"
            body: "*"
        };

        option (zitadel.v1.auth_option) = {
            permission: "project.app.write"
            check_field_name: "ProjectId"
        };
    }

    // Changes application
    rpc UpdateApp(UpdateAppRequest) returns (UpdateAppResponse) {
        option (google.api.http) = {
            put: "/projects/{project_id}/apps/{app_id}"
            body: "*"
        };

        option (zitadel.v1.auth_option) = {
            permission: "project.app.write"
            check_field_name: "ProjectId"
        };
    }

    // Changes the configuration of the oidc client
    rpc UpdateOIDCAppConfig(UpdateOIDCAppConfigRequest) returns (UpdateOIDCAppConfigResponse) {
        option (google.api.http) = {
            put: "/projects/{project_id}/apps/{app_id}/oidc_config"
            body: "*"
        };

        option (zitadel.v1.auth_option) = {
            permission: "project.app.write"
            check_field_name: "ProjectId"
        };
    }

    // Changes the configuration of the api application
    rpc UpdateAPIAppConfig(UpdateAPIAppConfigRequest) returns (UpdateAPIAppConfigResponse) {
        option (google.api.http) = {
            put: "/projects/{project_id}/apps/{app_id}/api_config"
            body: "*"
        };

        option (zitadel.v1.auth_option) = {
            permission: "project.app.write"
            check_field_name: "ProjectId"
        };
    }

    // Set the state to deactivated
    // Its not possible to request tokens for deactivated apps
    // Returns an error if already deactivated
    rpc DeactivateApp(DeactivateAppRequest) returns (DeactivateAppResponse) {
        option (google.api.http) = {
            post: "/projects/{project_id}/apps/{app_id}/_deactivate"
            body: "*"
        };

        option (zitadel.v1.auth_option) = {
            permission: "project.app.write"
            check_field_name: "ProjectId"
        };
    }

    // Set the state to active
    // Returns an error if not deactivated
    rpc ReactivateApp(ReactivateAppRequest) returns (ReactivateAppResponse) {
        option (google.api.http) = {
            post: "/projects/{project_id}/apps/{app_id}/_reactivate"
            body: "*"
        };

        option (zitadel.v1.auth_option) = {
            permission: "project.app.write"
            check_field_name: "ProjectId"
        };
    }

    // Removed the application
    rpc RemoveApp(RemoveAppRequest) returns (RemoveAppResponse) {
        option (google.api.http) = {
            delete: "/projects/{project_id}/apps/{app_id}"
        };

        option (zitadel.v1.auth_option) = {
            permission: "project.app.delete"
            check_field_name: "ProjectId"
        };
    }

    // Generates a new client secret for the oidc client, make sure to save the response
    rpc RegenerateOIDCClientSecret(RegenerateOIDCClientSecretRequest) returns (RegenerateOIDCClientSecretResponse) {
        option (google.api.http) = {
            post: "/projects/{project_id}/apps/{app_id}/oidc_config/_generate_client_secret"
            body: "*"
        };

        option (zitadel.v1.auth_option) = {
            permission: "project.app.write"
            check_field_name: "ProjectId"
        };
    }

    // Generates a new client secret for the api application, make sure to save the response
    rpc RegenerateAPIClientSecret(RegenerateAPIClientSecretRequest) returns (RegenerateAPIClientSecretResponse) {
        option (google.api.http) = {
            post: "/projects/{project_id}/apps/{app_id}/api_config/_generate_client_secret"
            body: "*"
        };

        option (zitadel.v1.auth_option) = {
            permission: "project.app.write"
            check_field_name: "ProjectId"
        };
    }

    // Returns an application key
    rpc GetAppKey(GetAppKeyRequest) returns (GetAppKeyResponse) {
        option (google.api.http) = {
            get: "/projects/{project_id}/apps/{app_id}/keys/{key_id}"
        };

        option (zitadel.v1.auth_option) = {
            permission: "project.app.read"
            check_field_name: "ProjectId"
        };
    }

    // Returns all application keys matching the result
    // Limit should always be set, there is a default limit set by the service
    rpc ListAppKeys(ListAppKeysRequest) returns (ListAppKeysResponse) {
        option (google.api.http) = {
            post: "/projects/{project_id}/apps/{app_id}/keys/_search"
            body: "*"
        };

        option (zitadel.v1.auth_option) = {
            permission: "project.app.read"
            check_field_name: "ProjectId"
        };
    }

    // Creates a new app key
    // Will return key details in result, make sure to save it
    rpc AddAppKey(AddAppKeyRequest) returns (AddAppKeyResponse){
        option (google.api.http) = {
            post: "/projects/{project_id}/apps/{app_id}/keys"
            body: "*"
        };

        option (zitadel.v1.auth_option) = {
            permission: "project.app.write"
            check_field_name: "ProjectId"
        };
    }

    // Removes an app key
    rpc RemoveAppKey(RemoveAppKeyRequest) returns (RemoveAppKeyResponse) {
        option (google.api.http) = {
            delete: "/projects/{project_id}/apps/{app_id}/keys/{key_id}"
        };

        option (zitadel.v1.auth_option) = {
            permission: "project.app.write"
            check_field_name: "ProjectId"
        };
    }

    // Returns a project grant (ProjectGrant = Grant another organisation for my project)
    rpc GetProjectGrantByID(GetProjectGrantByIDRequest) returns (GetProjectGrantByIDResponse) {
        option (google.api.http) = {
            get: "/projects/{project_id}/grants/{grant_id}"
        };

        option (zitadel.v1.auth_option) = {
            permission: "project.grant.read"
        };
    }

    // Returns all project grants matching the query, (ProjectGrant = Grant another organisation for my project)
    // Limit should always be set, there is a default limit set by the service
    rpc ListProjectGrants(ListProjectGrantsRequest) returns (ListProjectGrantsResponse) {
        option (google.api.http) = {
            post: "/projects/{project_id}/grants/_search"
            body: "*"
        };

        option (zitadel.v1.auth_option) = {
            permission: "project.grant.read"
            check_field_name: "ProjectId"
        };
    }

    // Add a new project grant (ProjectGrant = Grant another organisation for my project)
    // Project Grant will be listed in granted project of the other organisation
    rpc AddProjectGrant(AddProjectGrantRequest) returns (AddProjectGrantResponse) {
        option (google.api.http) = {
            post: "/projects/{project_id}/grants"
            body: "*"
        };

        option (zitadel.v1.auth_option) = {
            permission: "project.grant.write"
        };
    }

    // Change project grant (ProjectGrant = Grant another organisation for my project)
    // Project Grant will be listed in granted project of the other organisation
    rpc UpdateProjectGrant(UpdateProjectGrantRequest) returns (UpdateProjectGrantResponse) {
        option (google.api.http) = {
            put: "/projects/{project_id}/grants/{grant_id}"
            body: "*"
        };

        option (zitadel.v1.auth_option) = {
            permission: "project.grant.write"
        };
    }

    // Set state of project grant to deactivated (ProjectGrant = Grant another organisation for my project)
    // Returns error if project not active
    rpc DeactivateProjectGrant(DeactivateProjectGrantRequest) returns (DeactivateProjectGrantResponse) {
        option (google.api.http) = {
            post: "/projects/{project_id}/grants/{grant_id}/_deactivate"
            body: "*"
        };

        option (zitadel.v1.auth_option) = {
            permission: "project.grant.write"
        };
    }

    // Set state of project grant to active (ProjectGrant = Grant another organisation for my project)
    // Returns error if project not deactivated
    rpc ReactivateProjectGrant(ReactivateProjectGrantRequest) returns (ReactivateProjectGrantResponse) {
        option (google.api.http) = {
            post: "/projects/{project_id}/grants/{grant_id}/_reactivate"
            body: "*"
        };

        option (zitadel.v1.auth_option) = {
            permission: "project.grant.write"
        };
    }

    // Removes project grant and all user grants for this project grant
    rpc RemoveProjectGrant(RemoveProjectGrantRequest) returns (RemoveProjectGrantResponse) {
        option (google.api.http) = {
            delete: "/projects/{project_id}/grants/{grant_id}"
        };

        option (zitadel.v1.auth_option) = {
            permission: "project.grant.delete"
        };
    }

    // Returns all ZITADEL roles which are for project grant managers
    rpc ListProjectGrantMemberRoles(ListProjectGrantMemberRolesRequest) returns (ListProjectGrantMemberRolesResponse) {
        option (google.api.http) = {
            post: "/projects/grants/members/roles/_search"
        };

        option (zitadel.v1.auth_option) = {
            permission: "project.grant.member.read"
        };
    }

    // Returns all ZITADEL managers of this project grant
    // Limit should always be set, there is a default limit set by the service
    rpc ListProjectGrantMembers(ListProjectGrantMembersRequest) returns (ListProjectGrantMembersResponse) {
        option (google.api.http) = {
            post: "/projects/{project_id}/grants/{grant_id}/members/_search"
            body: "*"
        };

        option (zitadel.v1.auth_option) = {
            permission: "project.grant.member.read"
        };
    }

    // Adds a new project grant manager, which is allowed to administrate in ZITADEL
    rpc AddProjectGrantMember(AddProjectGrantMemberRequest) returns (AddProjectGrantMemberResponse) {
        option (google.api.http) = {
            post: "/projects/{project_id}/grants/{grant_id}/members"
            body: "*"
        };

        option (zitadel.v1.auth_option) = {
            permission: "project.grant.member.write"
        };
    }

    // Changes project grant manager, which is allowed to administrate in ZITADEL
    rpc UpdateProjectGrantMember(UpdateProjectGrantMemberRequest) returns (UpdateProjectGrantMemberResponse) {
        option (google.api.http) = {
            put: "/projects/{project_id}/grants/{grant_id}/members/{user_id}"
            body: "*"
        };

        option (zitadel.v1.auth_option) = {
            permission: "project.grant.member.write"
        };
    }

    // Removed project grant manager
    rpc RemoveProjectGrantMember(RemoveProjectGrantMemberRequest) returns (RemoveProjectGrantMemberResponse) {
        option (google.api.http) = {
            delete: "/projects/{project_id}/grants/{grant_id}/members/{user_id}"
        };

        option (zitadel.v1.auth_option) = {
            permission: "project.grant.member.delete"
        };
    }

    // Returns a user grant (authorization of a user for a project)
    rpc GetUserGrantByID(GetUserGrantByIDRequest) returns (GetUserGrantByIDResponse) {
        option (google.api.http) = {
            get: "/users/{user_id}/grants/{grant_id}"
        };

        option (zitadel.v1.auth_option) = {
            permission: "user.grant.read"
        };
    }

    // Returns al user grant matching the query (authorizations of user for projects)
    // Limit should always be set, there is a default limit set by the service
    rpc ListUserGrants(ListUserGrantRequest) returns (ListUserGrantResponse) {
        option (google.api.http) = {
            post: "/users/grants/_search"
            body: "*"
        };

        option (zitadel.v1.auth_option) = {
            permission: "user.grant.read"
        };
    }

    // Creates a new user grant (authorization of a user for a project with specified roles)
    rpc AddUserGrant(AddUserGrantRequest) returns (AddUserGrantResponse) {
        option (google.api.http) = {
            post: "/users/{user_id}/grants"
            body: "*"
        };

        option (zitadel.v1.auth_option) = {
            permission: "user.grant.write"
        };
    }

    // Changes a user grant (authorization of a user for a project with specified roles)
    rpc UpdateUserGrant(UpdateUserGrantRequest) returns (UpdateUserGrantResponse) {
        option (google.api.http) = {
            put: "/users/{user_id}/grants/{grant_id}"
            body: "*"
        };

        option (zitadel.v1.auth_option) = {
            permission: "user.grant.write"
        };
    }

    // Sets the state of a user grant to deactivated
    // User will not be able to use the granted project anymore
    // Returns an error if user grant is already deactivated
    rpc DeactivateUserGrant(DeactivateUserGrantRequest) returns (DeactivateUserGrantResponse) {
        option (google.api.http) = {
            post: "/users/{user_id}/grants/{grant_id}/_deactivate"
            body: "*"
        };

        option (zitadel.v1.auth_option) = {
            permission: "user.grant.write"
        };
    }

    // Sets the state of a user grant to active
    // Returns an error if user grant is not deactivated
    rpc ReactivateUserGrant(ReactivateUserGrantRequest) returns (ReactivateUserGrantResponse) {
        option (google.api.http) = {
            post: "/users/{user_id}/grants/{grant_id}/_reactivate"
            body: "*"
        };

        option (zitadel.v1.auth_option) = {
            permission: "user.grant.write"
        };
    }

    // Removes a user grant
    rpc RemoveUserGrant(RemoveUserGrantRequest) returns (RemoveUserGrantResponse) {
        option (google.api.http) = {
            delete: "/users/{user_id}/grants/{grant_id}"
        };

        option (zitadel.v1.auth_option) = {
            permission: "user.grant.delete"
        };
    }

    // remove a list of user grants in one request
    rpc BulkRemoveUserGrant(BulkRemoveUserGrantRequest) returns (BulkRemoveUserGrantResponse) {
        option (google.api.http) = {
            delete: "/user_grants/_bulk"
            body: "*"
        };

        option (zitadel.v1.auth_option) = {
            permission: "user.grant.delete"
        };
    }

    rpc GetFeatures(GetFeaturesRequest) returns (GetFeaturesResponse) {
        option (google.api.http) = {
            get: "/features"
        };

        option (zitadel.v1.auth_option) = {
            permission: "features.read"
        };
    }

    // Returns the org iam policy (this policy is managed by the iam administrator)
    rpc GetOrgIAMPolicy(GetOrgIAMPolicyRequest) returns (GetOrgIAMPolicyResponse) {
        option (google.api.http) = {
            get: "/policies/orgiam"
        };

        option (zitadel.v1.auth_option) = {
            permission: "authenticated"
        };
    }

    // Returns the login policy of the organisation
    // With this policy the login gui can be configured
    rpc GetLoginPolicy(GetLoginPolicyRequest) returns (GetLoginPolicyResponse) {
        option (google.api.http) = {
            get: "/policies/login"
        };

        option (zitadel.v1.auth_option) = {
            permission: "policy.read"
        };
    }

    // Returns the default login policy configured in the IAM
    rpc GetDefaultLoginPolicy(GetDefaultLoginPolicyRequest) returns (GetDefaultLoginPolicyResponse) {
        option (google.api.http) = {
            get: "/policies/default/login"
        };

        option (zitadel.v1.auth_option) = {
            permission: "policy.read"
        };
    }

    // Add a custom login policy for the organisation
    // With this policy the login gui can be configured
    rpc AddCustomLoginPolicy(AddCustomLoginPolicyRequest) returns (AddCustomLoginPolicyResponse) {
        option (google.api.http) = {
            post: "/policies/login"
            body: "*"
        };

        option (zitadel.v1.auth_option) = {
            permission: "policy.write"
            feature: "login_policy"
        };
    }

    // Change the custom login policy for the organisation
    // With this policy the login gui can be configured
    rpc UpdateCustomLoginPolicy(UpdateCustomLoginPolicyRequest) returns (UpdateCustomLoginPolicyResponse) {
        option (google.api.http) = {
            put: "/policies/login"
            body: "*"
        };

        option (zitadel.v1.auth_option) = {
            permission: "policy.write"
            feature: "login_policy"
        };
    }

    // Removes the custom login policy of the organisation
    // The default policy of the IAM will trigger after
    rpc ResetLoginPolicyToDefault(ResetLoginPolicyToDefaultRequest) returns (ResetLoginPolicyToDefaultResponse) {
        option (google.api.http) = {
            delete: "/policies/login"
        };

        option (zitadel.v1.auth_option) = {
            permission: "policy.delete"
        };
    }

    // Lists all possible identity providers configured on the organisation
    // Limit should always be set, there is a default limit set by the service
    rpc ListLoginPolicyIDPs(ListLoginPolicyIDPsRequest) returns (ListLoginPolicyIDPsResponse) {
        option (google.api.http) = {
            post: "/policies/login/idps/_search"
            body: "*"
        };

        option (zitadel.v1.auth_option) = {
            permission: "policy.read"
        };
    }

    // Add a (preconfigured) identity provider to the custom login policy
    rpc AddIDPToLoginPolicy(AddIDPToLoginPolicyRequest) returns (AddIDPToLoginPolicyResponse) {
        option (google.api.http) = {
            post: "/policies/login/idps"
            body: "*"
        };

        option (zitadel.v1.auth_option) = {
            permission: "policy.write"
            feature: "login_policy.idp"
        };
    }

    // Remove a identity provider from the custom login policy
    rpc RemoveIDPFromLoginPolicy(RemoveIDPFromLoginPolicyRequest) returns (RemoveIDPFromLoginPolicyResponse) {
        option (google.api.http) = {
            delete: "/policies/login/idps/{idp_id}"
        };

        option (zitadel.v1.auth_option) = {
            permission: "policy.write"
            feature: "login_policy.idp"
        };
    }

    // Returns all configured second factors of the custom login policy
    rpc ListLoginPolicySecondFactors(ListLoginPolicySecondFactorsRequest) returns (ListLoginPolicySecondFactorsResponse) {
        option (google.api.http) = {
            post: "/policies/login/second_factors/_search"
        };

        option (zitadel.v1.auth_option) = {
            permission: "policy.read"
        };
    }

    // Adds a new second factor to the custom login policy
    rpc AddSecondFactorToLoginPolicy(AddSecondFactorToLoginPolicyRequest) returns (AddSecondFactorToLoginPolicyResponse) {
        option (google.api.http) = {
            post: "/policies/login/second_factors"
            body: "*"
        };

        option (zitadel.v1.auth_option) = {
            permission: "policy.write"
            feature: "login_policy.factors"
        };
    }

    // Remove a second factor from the custom login policy
    rpc RemoveSecondFactorFromLoginPolicy(RemoveSecondFactorFromLoginPolicyRequest) returns (RemoveSecondFactorFromLoginPolicyResponse) {
        option (google.api.http) = {
            delete: "/policies/login/second_factors/{type}"
        };

        option (zitadel.v1.auth_option) = {
            permission: "policy.write"
            feature: "login_policy.factors"
        };
    }

    // Returns all configured multi factors of the custom login policy
    rpc ListLoginPolicyMultiFactors(ListLoginPolicyMultiFactorsRequest) returns (ListLoginPolicyMultiFactorsResponse) {
        option (google.api.http) = {
            post: "/policies/login/auth_factors/_search"
        };

        option (zitadel.v1.auth_option) = {
            permission: "policy.read"
        };
    }

    // Adds a new multi factor to the custom login policy
    rpc AddMultiFactorToLoginPolicy(AddMultiFactorToLoginPolicyRequest) returns (AddMultiFactorToLoginPolicyResponse) {
        option (google.api.http) = {
            post: "/policies/login/multi_factors"
            body: "*"
        };

        option (zitadel.v1.auth_option) = {
            permission: "policy.write"
            feature: "login_policy.factors"
        };
    }

    // Remove a multi factor from the custom login policy
    rpc RemoveMultiFactorFromLoginPolicy(RemoveMultiFactorFromLoginPolicyRequest) returns (RemoveMultiFactorFromLoginPolicyResponse) {
        option (google.api.http) = {
            delete: "/policies/login/multi_factors/{type}"
        };

        option (zitadel.v1.auth_option) = {
            permission: "policy.write"
            feature: "login_policy.factors"
        };
    }

    // Returns the password complexity policy of the organisation
    // With this policy the password strength can be configured
    rpc GetPasswordComplexityPolicy(GetPasswordComplexityPolicyRequest) returns (GetPasswordComplexityPolicyResponse) {
        option (google.api.http) = {
            get: "/policies/password/complexity"
        };

        option (zitadel.v1.auth_option) = {
            permission: "policy.read"
        };
    }

    // Returns the default password complexity policy of the IAM
    // With this policy the password strength can be configured
    rpc GetDefaultPasswordComplexityPolicy(GetDefaultPasswordComplexityPolicyRequest) returns (GetDefaultPasswordComplexityPolicyResponse) {
        option (google.api.http) = {
            get: "/policies/default/password/complexity"
        };

        option (zitadel.v1.auth_option) = {
            permission: "policy.read"
        };
    }

    // Add a custom password complexity policy for the organisation
    // With this policy the password strength can be configured
    rpc AddCustomPasswordComplexityPolicy(AddCustomPasswordComplexityPolicyRequest) returns (AddCustomPasswordComplexityPolicyResponse) {
        option (google.api.http) = {
            post: "/policies/password/complexity"
            body: "*"
        };

        option (zitadel.v1.auth_option) = {
            permission: "policy.write"
            feature: "password_complexity_policy"
        };
    }

    // Update the custom password complexity policy for the organisation
    // With this policy the password strength can be configured
    rpc UpdateCustomPasswordComplexityPolicy(UpdateCustomPasswordComplexityPolicyRequest) returns (UpdateCustomPasswordComplexityPolicyResponse) {
        option (google.api.http) = {
            put: "/policies/password/complexity"
            body: "*"
        };

        option (zitadel.v1.auth_option) = {
            permission: "policy.write"
            feature: "password_complexity_policy"
        };
    }

    // Removes the custom password complexity policy of the organisation
    // The default policy of the IAM will trigger after
    rpc ResetPasswordComplexityPolicyToDefault(ResetPasswordComplexityPolicyToDefaultRequest) returns (ResetPasswordComplexityPolicyToDefaultResponse) {
        option (google.api.http) = {
            delete: "/policies/password/complexity"
        };

        option (zitadel.v1.auth_option) = {
            permission: "policy.delete"
        };
    }

    // The password age policy is not used at the moment
    rpc GetPasswordAgePolicy(GetPasswordAgePolicyRequest) returns (GetPasswordAgePolicyResponse) {
        option (google.api.http) = {
            get: "/policies/password/age"
        };

        option (zitadel.v1.auth_option) = {
            permission: "policy.read"
        };
    }

    // The password age policy is not used at the moment
    rpc GetDefaultPasswordAgePolicy(GetDefaultPasswordAgePolicyRequest) returns (GetDefaultPasswordAgePolicyResponse) {
        option (google.api.http) = {
            get: "/policies/default/password/age"
        };

        option (zitadel.v1.auth_option) = {
            permission: "policy.read"
        };
    }

    // The password age policy is not used at the moment
    rpc AddCustomPasswordAgePolicy(AddCustomPasswordAgePolicyRequest) returns (AddCustomPasswordAgePolicyResponse) {
        option (google.api.http) = {
            post: "/policies/password/age"
            body: "*"
        };

        option (zitadel.v1.auth_option) = {
            permission: "policy.write"
        };
    }

    // The password age policy is not used at the moment
    rpc UpdateCustomPasswordAgePolicy(UpdateCustomPasswordAgePolicyRequest) returns (UpdateCustomPasswordAgePolicyResponse) {
        option (google.api.http) = {
            put: "/policies/password/age"
            body: "*"
        };

        option (zitadel.v1.auth_option) = {
            permission: "policy.write"
        };
    }

    // The password age policy is not used at the moment
    rpc ResetPasswordAgePolicyToDefault(ResetPasswordAgePolicyToDefaultRequest) returns (ResetPasswordAgePolicyToDefaultResponse) {
        option (google.api.http) = {
            delete: "/policies/password/age"
        };

        option (zitadel.v1.auth_option) = {
            permission: "policy.delete"
        };
    }

    rpc GetLockoutPolicy(GetLockoutPolicyRequest) returns (GetLockoutPolicyResponse) {
        option (google.api.http) = {
            get: "/policies/lockout"
        };

        option (zitadel.v1.auth_option) = {
            permission: "policy.read"
        };
    }

    rpc GetDefaultLockoutPolicy(GetDefaultLockoutPolicyRequest) returns (GetDefaultLockoutPolicyResponse) {
        option (google.api.http) = {
            get: "/policies/default/lockout"
        };

        option (zitadel.v1.auth_option) = {
            permission: "policy.read"
        };
    }

    rpc AddCustomLockoutPolicy(AddCustomLockoutPolicyRequest) returns (AddCustomLockoutPolicyResponse) {
        option (google.api.http) = {
            post: "/policies/lockout"
            body: "*"
        };

        option (zitadel.v1.auth_option) = {
            permission: "policy.write"
        };
    }

    rpc UpdateCustomLockoutPolicy(UpdateCustomLockoutPolicyRequest) returns (UpdateCustomLockoutPolicyResponse) {
        option (google.api.http) = {
            put: "/policies/lockout"
            body: "*"
        };

        option (zitadel.v1.auth_option) = {
            permission: "policy.write"
        };
    }

    rpc ResetLockoutPolicyToDefault(ResetLockoutPolicyToDefaultRequest) returns (ResetLockoutPolicyToDefaultResponse) {
        option (google.api.http) = {
            delete: "/policies/lockout"
        };

        option (zitadel.v1.auth_option) = {
            permission: "policy.delete"
        };
    }

    // Returns the privacy policy of the organisation
    // With this policy privacy relevant things can be configured (e.g. tos link)
    rpc GetPrivacyPolicy(GetPrivacyPolicyRequest) returns (GetPrivacyPolicyResponse) {
        option (google.api.http) = {
            get: "/policies/privacy"
        };

        option (zitadel.v1.auth_option) = {
            permission: "policy.read"
        };
    }

    // Returns the default privacy policy of the IAM
    // With this policy the privacy relevant things can be configured (e.g tos link)
    rpc GetDefaultPrivacyPolicy(GetDefaultPrivacyPolicyRequest) returns (GetDefaultPrivacyPolicyResponse) {
        option (google.api.http) = {
            get: "/policies/default/privacy"
        };

        option (zitadel.v1.auth_option) = {
            permission: "policy.read"
        };
    }

    // Add a custom privacy policy for the organisation
    // With this policy privacy relevant things can be configured (e.g. tos link)
    rpc AddCustomPrivacyPolicy(AddCustomPrivacyPolicyRequest) returns (AddCustomPrivacyPolicyResponse) {
        option (google.api.http) = {
            post: "/policies/privacy"
            body: "*"
        };

        option (zitadel.v1.auth_option) = {
            permission: "policy.write"
            feature: "privacy_policy"
        };
    }

    // Update the privacy complexity policy for the organisation
    // With this policy privacy relevant things can be configured (e.g. tos link)
    rpc UpdateCustomPrivacyPolicy(UpdateCustomPrivacyPolicyRequest) returns (UpdateCustomPrivacyPolicyResponse) {
        option (google.api.http) = {
            put: "/policies/privacy"
            body: "*"
        };

        option (zitadel.v1.auth_option) = {
            permission: "policy.write"
            feature: "privacy_policy"
        };
    }

    // Removes the privacy policy of the organisation
    // The default policy of the IAM will trigger after
    rpc ResetPrivacyPolicyToDefault(ResetPrivacyPolicyToDefaultRequest) returns (ResetPrivacyPolicyToDefaultResponse) {
        option (google.api.http) = {
            delete: "/policies/privacy"
        };

        option (zitadel.v1.auth_option) = {
            permission: "policy.delete"
        };
    }

    // Returns the active label policy of the organisation
    // With this policy the private labeling can be configured (colors, etc.)
    rpc GetLabelPolicy(GetLabelPolicyRequest) returns (GetLabelPolicyResponse) {
        option (google.api.http) = {
            get: "/policies/label"
        };

        option (zitadel.v1.auth_option) = {
            permission: "policy.read"
        };
    }

    // Returns the preview label policy of the organisation
    // With this policy the private labeling can be configured (colors, etc.)
    rpc GetPreviewLabelPolicy(GetPreviewLabelPolicyRequest) returns (GetPreviewLabelPolicyResponse) {
        option (google.api.http) = {
            get: "/policies/label/_preview"
        };

        option (zitadel.v1.auth_option) = {
            permission: "policy.read"
        };
    }

    // Returns the default label policy of the IAM
    // With this policy the private labeling can be configured (colors, etc.)
    rpc GetDefaultLabelPolicy(GetDefaultLabelPolicyRequest) returns (GetDefaultLabelPolicyResponse) {
        option (google.api.http) = {
            get: "/policies/default/label"
        };

        option (zitadel.v1.auth_option) = {
            permission: "policy.read"
            feature: "label_policy"
        };
    }

    // Add a custom label policy for the organisation
    // With this policy the private labeling can be configured (colors, etc.)
    rpc AddCustomLabelPolicy(AddCustomLabelPolicyRequest) returns (AddCustomLabelPolicyResponse) {
        option (google.api.http) = {
            post: "/policies/label"
            body: "*"
        };

        option (zitadel.v1.auth_option) = {
            permission: "policy.write"
            feature: "label_policy"
        };
    }

    // Changes the custom label policy for the organisation
    // With this policy the private labeling can be configured (colors, etc.)
    rpc UpdateCustomLabelPolicy(UpdateCustomLabelPolicyRequest) returns (UpdateCustomLabelPolicyResponse) {
        option (google.api.http) = {
            put: "/policies/label"
            body: "*"
        };

        option (zitadel.v1.auth_option) = {
            permission: "policy.write"
            feature: "label_policy"
        };
    }

    // Activates all changes of the label policy
    rpc ActivateCustomLabelPolicy(ActivateCustomLabelPolicyRequest) returns (ActivateCustomLabelPolicyResponse) {
        option (google.api.http) = {
            post: "/policies/label/_activate"
            body: "*"

        };

        option (zitadel.v1.auth_option) = {
            permission: "policy.write"
            feature: "label_policy"
        };
    }

    // Removes the logo of the label policy
    rpc RemoveCustomLabelPolicyLogo(RemoveCustomLabelPolicyLogoRequest) returns (RemoveCustomLabelPolicyLogoResponse) {
        option (google.api.http) = {
            delete: "/policies/label/logo"
        };

        option (zitadel.v1.auth_option) = {
            permission: "policy.write"
            feature: "label_policy"
        };
    }

    // Removes the logo dark of the label policy
    rpc RemoveCustomLabelPolicyLogoDark(RemoveCustomLabelPolicyLogoDarkRequest) returns (RemoveCustomLabelPolicyLogoDarkResponse) {
        option (google.api.http) = {
            delete: "/policies/label/logo_dark"
        };

        option (zitadel.v1.auth_option) = {
            permission: "policy.write"
            feature: "label_policy"
        };
    }

    // Removes the icon of the label policy
    rpc RemoveCustomLabelPolicyIcon(RemoveCustomLabelPolicyIconRequest) returns (RemoveCustomLabelPolicyIconResponse) {
        option (google.api.http) = {
            delete: "/policies/label/icon"
        };

        option (zitadel.v1.auth_option) = {
            permission: "policy.write"
            feature: "label_policy"
        };
    }

    // Removes the logo dark of the label policy
    rpc RemoveCustomLabelPolicyIconDark(RemoveCustomLabelPolicyIconDarkRequest) returns (RemoveCustomLabelPolicyIconDarkResponse) {
        option (google.api.http) = {
            delete: "/policies/label/icon_dark"
        };

        option (zitadel.v1.auth_option) = {
            permission: "policy.write"
            feature: "label_policy"
        };
    }

    // Removes the font of the label policy
    rpc RemoveCustomLabelPolicyFont(RemoveCustomLabelPolicyFontRequest) returns (RemoveCustomLabelPolicyFontResponse) {
        option (google.api.http) = {
            delete: "/policies/label/font"
        };

        option (zitadel.v1.auth_option) = {
            permission: "policy.write"
            feature: "label_policy"
        };
    }

    // Removes the custom label policy of the organisation
    // The default policy of the IAM will trigger after
    rpc ResetLabelPolicyToDefault(ResetLabelPolicyToDefaultRequest) returns (ResetLabelPolicyToDefaultResponse) {
        option (google.api.http) = {
            delete: "/policies/label"
        };

        option (zitadel.v1.auth_option) = {
            permission: "policy.delete"
        };
    }

    //Returns the custom text for initial message
    rpc GetCustomInitMessageText(GetCustomInitMessageTextRequest) returns (GetCustomInitMessageTextResponse) {
        option (google.api.http) = {
            get: "/text/message/init/{language}";
        };

        option (zitadel.v1.auth_option) = {
            permission: "policy.read";
        };
    }

    //Returns the default text for initial message
    rpc GetDefaultInitMessageText(GetDefaultInitMessageTextRequest) returns (GetDefaultInitMessageTextResponse) {
        option (google.api.http) = {
            get: "/text/default/message/init/{language}";
        };

        option (zitadel.v1.auth_option) = {
            permission: "policy.read";
        };
    }

    // Sets the custom text for initial message
    // The Following Variables can be used:
    // {{.Code}} {{.UserName}} {{.FirstName}} {{.LastName}} {{.NickName}} {{.DisplayName}} {{.LastEmail}} {{.VerifiedEmail}} {{.LastPhone}} {{.VerifiedPhone}} {{.PreferredLoginName}} {{.LoginNames}} {{.ChangeDate}}
    rpc SetCustomInitMessageText(SetCustomInitMessageTextRequest) returns (SetCustomInitMessageTextResponse) {
        option (google.api.http) = {
            put: "/text/message/init/{language}";
            body: "*";
        };

        option (zitadel.v1.auth_option) = {
            permission: "policy.write";
            feature: "custom_text.message"
        };
    }

    // Removes the custom init message text of the organisation
    // The default text of the IAM will trigger after
    rpc ResetCustomInitMessageTextToDefault(ResetCustomInitMessageTextToDefaultRequest) returns (ResetCustomInitMessageTextToDefaultResponse) {
        option (google.api.http) = {
            delete: "/text/message/init/{language}"
        };

        option (zitadel.v1.auth_option) = {
            permission: "policy.delete"
        };
    }
    //Returns the custom text for password reset message
    rpc GetCustomPasswordResetMessageText(GetCustomPasswordResetMessageTextRequest) returns (GetCustomPasswordResetMessageTextResponse) {
        option (google.api.http) = {
            get: "/text/message/passwordreset/{language}";
        };

        option (zitadel.v1.auth_option) = {
            permission: "policy.read";
        };
    }

    //Returns the default text for password reset message
    rpc GetDefaultPasswordResetMessageText(GetDefaultPasswordResetMessageTextRequest) returns (GetDefaultPasswordResetMessageTextResponse) {
        option (google.api.http) = {
            get: "/text/default/message/passwordreset/{language}";
        };

        option (zitadel.v1.auth_option) = {
            permission: "policy.read";
        };
    }

    // Sets the custom text for password reset message
    // The Following Variables can be used:
    // {{.Code}} {{.UserName}} {{.FirstName}} {{.LastName}} {{.NickName}} {{.DisplayName}} {{.LastEmail}} {{.VerifiedEmail}} {{.LastPhone}} {{.VerifiedPhone}} {{.PreferredLoginName}} {{.LoginNames}} {{.ChangeDate}}
    rpc SetCustomPasswordResetMessageText(SetCustomPasswordResetMessageTextRequest) returns (SetCustomPasswordResetMessageTextResponse) {
        option (google.api.http) = {
            put: "/text/message/passwordreset/{language}";
            body: "*";
        };

        option (zitadel.v1.auth_option) = {
            permission: "policy.write";
            feature: "custom_text.message"
        };
    }

    // Removes the custom password reset message text of the organisation
    // The default text of the IAM will trigger after
    rpc ResetCustomPasswordResetMessageTextToDefault(ResetCustomPasswordResetMessageTextToDefaultRequest) returns (ResetCustomPasswordResetMessageTextToDefaultResponse) {
        option (google.api.http) = {
            delete: "/text/message/verifyemail/{language}"
        };

        option (zitadel.v1.auth_option) = {
            permission: "policy.delete"
        };
    }

    //Returns the custom text for verify email message
    rpc GetCustomVerifyEmailMessageText(GetCustomVerifyEmailMessageTextRequest) returns (GetCustomVerifyEmailMessageTextResponse) {
        option (google.api.http) = {
            get: "/text/message/verifyemail/{language}";
        };

        option (zitadel.v1.auth_option) = {
            permission: "policy.read";
        };
    }

    //Returns the default text for verify email message
    rpc GetDefaultVerifyEmailMessageText(GetDefaultVerifyEmailMessageTextRequest) returns (GetDefaultVerifyEmailMessageTextResponse) {
        option (google.api.http) = {
            get: "/text/default/message/verifyemail/{language}";
        };

        option (zitadel.v1.auth_option) = {
            permission: "policy.read";
        };
    }

    // Sets the custom text for verify email message
    // The Following Variables can be used:
    // {{.Code}} {{.UserName}} {{.FirstName}} {{.LastName}} {{.NickName}} {{.DisplayName}} {{.LastEmail}} {{.VerifiedEmail}} {{.LastPhone}} {{.VerifiedPhone}} {{.PreferredLoginName}} {{.LoginNames}} {{.ChangeDate}}
    rpc SetCustomVerifyEmailMessageText(SetCustomVerifyEmailMessageTextRequest) returns (SetCustomVerifyEmailMessageTextResponse) {
        option (google.api.http) = {
            put: "/text/message/verifyemail/{language}";
            body: "*";
        };

        option (zitadel.v1.auth_option) = {
            permission: "policy.write";
            feature: "custom_text.message"
        };
    }

    // Removes the custom verify email message text of the organisation
    // The default text of the IAM will trigger after
    rpc ResetCustomVerifyEmailMessageTextToDefault(ResetCustomVerifyEmailMessageTextToDefaultRequest) returns (ResetCustomVerifyEmailMessageTextToDefaultResponse) {
        option (google.api.http) = {
            delete: "/text/message/verifyemail/{language}"
        };

        option (zitadel.v1.auth_option) = {
            permission: "policy.delete"
        };
    }

    //Returns the custom text for verify email message
    rpc GetCustomVerifyPhoneMessageText(GetCustomVerifyPhoneMessageTextRequest) returns (GetCustomVerifyPhoneMessageTextResponse) {
        option (google.api.http) = {
            get: "/text/message/verifyphone/{language}";
        };

        option (zitadel.v1.auth_option) = {
            permission: "policy.read";
        };
    }

    //Returns the custom text for verify email message
    rpc GetDefaultVerifyPhoneMessageText(GetDefaultVerifyPhoneMessageTextRequest) returns (GetDefaultVerifyPhoneMessageTextResponse) {
        option (google.api.http) = {
            get: "/text/default/message/verifyphone/{language}";
        };

        option (zitadel.v1.auth_option) = {
            permission: "policy.read";
        };
    }

    // Sets the default custom text for verify email message
    // The Following Variables can be used:
    // {{.Code}} {{.UserName}} {{.FirstName}} {{.LastName}} {{.NickName}} {{.DisplayName}} {{.LastEmail}} {{.VerifiedEmail}} {{.LastPhone}} {{.VerifiedPhone}} {{.PreferredLoginName}} {{.LoginNames}} {{.ChangeDate}}
    rpc SetCustomVerifyPhoneMessageText(SetCustomVerifyPhoneMessageTextRequest) returns (SetCustomVerifyPhoneMessageTextResponse) {
        option (google.api.http) = {
            put: "/text/message/verifyphone/{language}";
            body: "*";
        };

        option (zitadel.v1.auth_option) = {
            permission: "policy.write";
            feature: "custom_text.message"
        };
    }

    // Removes the custom verify phone text of the organisation
    // The default text of the IAM will trigger after
    rpc ResetCustomVerifyPhoneMessageTextToDefault(ResetCustomVerifyPhoneMessageTextToDefaultRequest) returns (ResetCustomVerifyPhoneMessageTextToDefaultResponse) {
        option (google.api.http) = {
            delete: "/text/message/verifyphone/{language}"
        };

        option (zitadel.v1.auth_option) = {
            permission: "policy.delete"
        };
    }

    //Returns the custom text for domain claimed message
    rpc GetCustomDomainClaimedMessageText(GetCustomDomainClaimedMessageTextRequest) returns (GetCustomDomainClaimedMessageTextResponse) {
        option (google.api.http) = {
            get: "/text/message/domainclaimed/{language}";
        };

        option (zitadel.v1.auth_option) = {
            permission: "policy.read";
        };
    }

    //Returns the custom text for domain claimed message
    rpc GetDefaultDomainClaimedMessageText(GetDefaultDomainClaimedMessageTextRequest) returns (GetDefaultDomainClaimedMessageTextResponse) {
        option (google.api.http) = {
            get: "/text/default/message/domainclaimed/{language}";
        };

        option (zitadel.v1.auth_option) = {
            permission: "policy.read";
        };
    }

    // Sets the custom text for domain claimed message
    // The Following Variables can be used:
    // {{.Domain}} {{.TempUsername}} {{.UserName}} {{.FirstName}} {{.LastName}} {{.NickName}} {{.DisplayName}} {{.LastEmail}} {{.VerifiedEmail}} {{.LastPhone}} {{.VerifiedPhone}} {{.PreferredLoginName}} {{.LoginNames}} {{.ChangeDate}}
    rpc SetCustomDomainClaimedMessageCustomText(SetCustomDomainClaimedMessageTextRequest) returns (SetCustomDomainClaimedMessageTextResponse) {
        option (google.api.http) = {
            put: "/text/message/domainclaimed/{language}";
            body: "*";
        };

        option (zitadel.v1.auth_option) = {
            permission: "policy.write";
            feature: "custom_text.message"
        };
    }

    // Removes the custom domain claimed message text of the organisation
    // The default text of the IAM will trigger after
    rpc ResetCustomDomainClaimedMessageTextToDefault(ResetCustomDomainClaimedMessageTextToDefaultRequest) returns (ResetCustomDomainClaimedMessageTextToDefaultResponse) {
        option (google.api.http) = {
            delete: "/text/message/domainclaimed/{language}"
        };

        option (zitadel.v1.auth_option) = {
            permission: "policy.delete"
        };
    }

    //Returns the custom text for passwordless link message
    rpc GetCustomPasswordlessRegistrationMessageText(GetCustomPasswordlessRegistrationMessageTextRequest) returns (GetCustomPasswordlessRegistrationMessageTextResponse) {
        option (google.api.http) = {
            get: "/text/message/passwordless_registration/{language}";
        };

        option (zitadel.v1.auth_option) = {
            permission: "policy.read";
        };
    }

    //Returns the custom text for passwordless link message
    rpc GetDefaultPasswordlessRegistrationMessageText(GetDefaultPasswordlessRegistrationMessageTextRequest) returns (GetDefaultPasswordlessRegistrationMessageTextResponse) {
        option (google.api.http) = {
            get: "/text/default/message/passwordless_registration/{language}";
        };

        option (zitadel.v1.auth_option) = {
            permission: "policy.read";
        };
    }

    // Sets the custom text for passwordless link message
    // The Following Variables can be used:
    // {{.UserName}} {{.FirstName}} {{.LastName}} {{.NickName}} {{.DisplayName}} {{.LastEmail}} {{.VerifiedEmail}} {{.LastPhone}} {{.VerifiedPhone}} {{.PreferredLoginName}} {{.LoginNames}} {{.ChangeDate}}
    rpc SetCustomPasswordlessRegistrationMessageCustomText(SetCustomPasswordlessRegistrationMessageTextRequest) returns (SetCustomPasswordlessRegistrationMessageTextResponse) {
        option (google.api.http) = {
            put: "/text/message/passwordless_registration/{language}";
            body: "*";
        };

        option (zitadel.v1.auth_option) = {
            permission: "policy.write";
            feature: "custom_text.message"
        };
    }

    // Removes the custom passwordless link message text of the organisation
    // The default text of the IAM will trigger after
    rpc ResetCustomPasswordlessRegistrationMessageTextToDefault(ResetCustomPasswordlessRegistrationMessageTextToDefaultRequest) returns (ResetCustomPasswordlessRegistrationMessageTextToDefaultResponse) {
        option (google.api.http) = {
            delete: "/text/message/passwordless_registration/{language}"
        };

        option (zitadel.v1.auth_option) = {
            permission: "policy.delete"
        };
    }

    //Returns the custom texts for login ui
    rpc GetCustomLoginTexts(GetCustomLoginTextsRequest) returns (GetCustomLoginTextsResponse) {
        option (google.api.http) = {
            get: "/text/login/{language}";
        };

        option (zitadel.v1.auth_option) = {
            permission: "policy.read";
        };
    }

    //Returns the custom texts for login ui
    rpc GetDefaultLoginTexts(GetDefaultLoginTextsRequest) returns (GetDefaultLoginTextsResponse) {
        option (google.api.http) = {
            get: "/text/default/login/{language}";
        };

        option (zitadel.v1.auth_option) = {
            permission: "policy.read";
        };
    }

    //Sets the default custom text for login ui
    //it impacts all organisations without customized login ui texts
    rpc SetCustomLoginText(SetCustomLoginTextsRequest) returns (SetCustomLoginTextsResponse) {
        option (google.api.http) = {
            put: "/text/login/{language}";
            body: "*";
        };

        option (zitadel.v1.auth_option) = {
            permission: "policy.write";
            feature: "custom_text.login"
        };
    }

    // Removes the custom login text of the organisation
    // The default text of the IAM will trigger after
    rpc ResetCustomLoginTextToDefault(ResetCustomLoginTextsToDefaultRequest) returns (ResetCustomLoginTextsToDefaultResponse) {
        option (google.api.http) = {
            delete: "/text/login/{language}"
        };

        option (zitadel.v1.auth_option) = {
            permission: "policy.delete"
        };
    }

    // Returns a identity provider configuration of the organisation
    rpc GetOrgIDPByID(GetOrgIDPByIDRequest) returns (GetOrgIDPByIDResponse) {
        option (google.api.http) = {
            get: "/idps/{id}"
        };

        option (zitadel.v1.auth_option) = {
            permission: "org.idp.read"
        };
    }

    // Returns all identity provider configuration in the organisation, which match the query
    // Limit should always be set, there is a default limit set by the service
    rpc ListOrgIDPs(ListOrgIDPsRequest) returns (ListOrgIDPsResponse) {
        option (google.api.http) = {
            post: "/idps/_search"
            body: "*"
        };

        option (zitadel.v1.auth_option) = {
            permission: "org.idp.read"
        };
    }

    // Add a new identity provider configuration in the organisation
    // Provider must be OIDC compliant
    rpc AddOrgOIDCIDP(AddOrgOIDCIDPRequest) returns (AddOrgOIDCIDPResponse) {
        option (google.api.http) = {
            post: "/idps/oidc"
            body: "*"
        };

        option (zitadel.v1.auth_option) = {
            permission: "org.idp.write"
            feature: "login_policy.idp"
        };
    }

    // Add a new jwt identity provider configuration in the organisation
    rpc AddOrgJWTIDP(AddOrgJWTIDPRequest) returns (AddOrgJWTIDPResponse) {
        option (google.api.http) = {
            post: "/idps/jwt"
            body: "*"
        };

        option (zitadel.v1.auth_option) = {
            permission: "org.idp.write"
            feature: "login_policy.idp"
        };
    }

    // Deactivate identity provider configuration
    // Users will not be able to use this provider for login (e.g Google, Microsoft, AD, etc)
    // Returns error if already deactivated
    rpc DeactivateOrgIDP(DeactivateOrgIDPRequest) returns (DeactivateOrgIDPResponse) {
        option (google.api.http) = {
            post: "/idps/{idp_id}/_deactivate"
            body: "*"
        };

        option (zitadel.v1.auth_option) = {
            permission: "org.idp.write"
            feature: "login_policy.idp"
        };
    }

    // Activate identity provider configuration
    // Returns error if not deactivated
    rpc ReactivateOrgIDP(ReactivateOrgIDPRequest) returns (ReactivateOrgIDPResponse) {
        option (google.api.http) = {
            post: "/idps/{idp_id}/_reactivate"
            body: "*"
        };

        option (zitadel.v1.auth_option) = {
            permission: "org.idp.write"
            feature: "login_policy.idp"
        };
    }

    // Removes identity provider configuration
    // Will remove all linked providers of this configuration on the users
    rpc RemoveOrgIDP(RemoveOrgIDPRequest) returns (RemoveOrgIDPResponse) {
        option (google.api.http) = {
            delete: "/idps/{idp_id}"
        };

        option (zitadel.v1.auth_option) = {
            permission: "org.idp.write"
            feature: "login_policy.idp"
        };
    }

    // Change identity provider configuration of the organisation
    rpc UpdateOrgIDP(UpdateOrgIDPRequest) returns (UpdateOrgIDPResponse) {
        option (google.api.http) = {
            put: "/idps/{idp_id}"
            body: "*"
        };

        option (zitadel.v1.auth_option) = {
            permission: "org.idp.write"
            feature: "login_policy.idp"
        };
    }

    // Change OIDC identity provider configuration of the organisation
    rpc UpdateOrgIDPOIDCConfig(UpdateOrgIDPOIDCConfigRequest) returns (UpdateOrgIDPOIDCConfigResponse) {
        option (google.api.http) = {
            put: "/idps/{idp_id}/oidc_config"
            body: "*"
        };

        option (zitadel.v1.auth_option) = {
            permission: "org.idp.write"
            feature: "login_policy.idp"
        };
    }

<<<<<<< HEAD
    // Change JWT identity provider configuration of the organisation
    rpc UpdateOrgIDPJWTConfig(UpdateOrgIDPJWTConfigRequest) returns (UpdateOrgIDPJWTConfigResponse) {
        option (google.api.http) = {
            put: "/idps/{idp_id}/jwt_config"
=======
    rpc ListActions(ListActionsRequest) returns (ListActionsResponse) {
        option (google.api.http) = {
            post: "/actions/_search"
>>>>>>> 4b3ba44c
            body: "*"
        };

        option (zitadel.v1.auth_option) = {
<<<<<<< HEAD
            permission: "org.idp.write"
            feature: "login_policy.idp"
=======
            permission: "org.action.read"
            feature: "actions"
        };
    }

    rpc GetAction(GetActionRequest) returns (GetActionResponse) {
        option (google.api.http) = {
            get: "/actions/{id}"
        };

        option (zitadel.v1.auth_option) = {
            permission: "org.action.read"
            feature: "actions"
        };
    }

    rpc CreateAction(CreateActionRequest) returns (CreateActionResponse) {
        option (google.api.http) = {
            post: "/actions"
            body: "*"
        };

        option (zitadel.v1.auth_option) = {
            permission: "org.action.write"
            feature: "actions"
        };
    }

    rpc UpdateAction(UpdateActionRequest) returns (UpdateActionResponse) {
        option (google.api.http) = {
            put: "/actions/{id}"
            body: "*"
        };

        option (zitadel.v1.auth_option) = {
            permission: "org.action.write"
            feature: "actions"
        };
    }

    rpc DeactivateAction(DeactivateActionRequest) returns (DeactivateActionResponse) {
        option (google.api.http) = {
            post: "/actions/{id}/_deactivate"
            body: "*"
        };

        option (zitadel.v1.auth_option) = {
            permission: "org.action.write"
            feature: "actions"
        };
    }

    rpc ReactivateAction(ReactivateActionRequest) returns (ReactivateActionResponse) {
        option (google.api.http) = {
            post: "/actions/{id}/_reactivate"
            body: "*"
        };

        option (zitadel.v1.auth_option) = {
            permission: "org.action.write"
            feature: "actions"
        };
    }

    rpc DeleteAction(DeleteActionRequest) returns (DeleteActionResponse) {
        option (google.api.http) = {
            delete: "/actions/{id}"
            body: "*"
        };

        option (zitadel.v1.auth_option) = {
            permission: "org.action.delete"
            feature: "actions"
        };
    }

    rpc GetFlow(GetFlowRequest) returns (GetFlowResponse) {
        option (google.api.http) = {
            get: "/flows/{type}"
        };

        option (zitadel.v1.auth_option) = {
            permission: "org.flow.read"
            feature: "actions"
        };
    }

    rpc ClearFlow(ClearFlowRequest) returns (ClearFlowResponse) {
        option (google.api.http) = {
            post: "/flows/{type}/_clear"
        };

        option (zitadel.v1.auth_option) = {
            permission: "org.flow.delete"
            feature: "actions"
        };
    }

    rpc SetTriggerActions(SetTriggerActionsRequest) returns (SetTriggerActionsResponse) {
        option (google.api.http) = {
            post: "/flows/{flow_type}/trigger/{trigger_type}"
            body: "*"
        };

        option (zitadel.v1.auth_option) = {
            permission: "org.flow.write"
            feature: "actions"
>>>>>>> 4b3ba44c
        };
    }
}

//This is an empty request
message HealthzRequest {}

//This is an empty response
message HealthzResponse {}

//This is an empty request
message GetOIDCInformationRequest {}

message GetOIDCInformationResponse {
    string issuer = 1;
    string discovery_endpoint = 2;
}

//This is an empty request
message GetIAMRequest {}

message GetIAMResponse {
    string global_org_id = 1;
    string iam_project_id = 2;
}

//This is an empty request
message GetSupportedLanguagesRequest {}

message GetSupportedLanguagesResponse {
    repeated string languages = 1;
}

message GetUserByIDRequest {
    string id = 1 [(validate.rules).string = {min_len: 1, max_len: 200}];
}

message GetUserByIDResponse {
    zitadel.user.v1.User user = 1;
}

message GetUserByLoginNameGlobalRequest{
    string login_name = 1 [(validate.rules).string = {min_len: 1, max_len: 200}];
}

message GetUserByLoginNameGlobalResponse {
    zitadel.user.v1.User user = 1;
}

message ListUsersRequest {
    //list limitations and ordering
    zitadel.v1.ListQuery query = 1;
    // the field the result is sorted
    zitadel.user.v1.UserFieldName sorting_column = 2;
    //criterias the client is looking for
    repeated zitadel.user.v1.SearchQuery queries = 3;
}

message ListUsersResponse {
    zitadel.v1.ListDetails details = 1;
    zitadel.user.v1.UserFieldName sorting_column = 2;
    repeated zitadel.user.v1.User result = 3;
}

message ListUserChangesRequest {
    //list limitations and ordering
    zitadel.change.v1.ChangeQuery query = 1;
    string user_id = 2 [(validate.rules).string = {min_len: 1, max_len: 200}];
}

message ListUserChangesResponse {
    zitadel.v1.ListDetails details = 1;
    repeated zitadel.change.v1.Change result = 2;
}

message IsUserUniqueRequest {
    string user_name = 1 [(validate.rules).string = {max_len: 200}];
    string email = 2 [(validate.rules).string = {max_len: 200}];
}

message IsUserUniqueResponse {
    bool is_unique = 1;
}

message AddHumanUserRequest {
    message Profile {
        string first_name = 1 [(validate.rules).string = {min_len: 1, max_len: 200}];
        string last_name = 2 [(validate.rules).string = {min_len: 1, max_len: 200}];
        string nick_name = 3 [(validate.rules).string = {max_len: 200}];
        string display_name = 4 [(validate.rules).string = {max_len: 200}];
        string preferred_language = 5 [(validate.rules).string = {max_len: 10}];
        zitadel.user.v1.Gender gender = 6;
    }
    message Email {
        string email = 1 [(validate.rules).string.email = true];  //TODO: check if no value is allowed
        bool is_email_verified = 2;
    }
    message Phone {
        // has to be a global number
        string phone = 1 [(validate.rules).string = {min_len: 1, max_len: 50, prefix: "+"}];
        bool is_phone_verified = 2;
    }

    string user_name = 1 [(validate.rules).string = {min_len: 1, max_len: 200}];

    Profile profile = 2 [(validate.rules).message.required = true];
    Email email = 3 [(validate.rules).message.required = true];
    Phone phone = 4;
    string initial_password = 5;
}

message AddHumanUserResponse {
    string user_id = 1;
    zitadel.v1.ObjectDetails details = 2;
}

message ImportHumanUserRequest {
    message Profile {
        string first_name = 1 [(validate.rules).string = {min_len: 1, max_len: 200}];
        string last_name = 2 [(validate.rules).string = {min_len: 1, max_len: 200}];
        string nick_name = 3 [(validate.rules).string = {max_len: 200}];
        string display_name = 4 [(validate.rules).string = {max_len: 200}];
        string preferred_language = 5 [(validate.rules).string = {max_len: 10}];
        zitadel.user.v1.Gender gender = 6;
    }
    message Email {
        string email = 1 [(validate.rules).string.email = true];  //TODO: check if no value is allowed
        bool is_email_verified = 2;
    }
    message Phone {
        // has to be a global number
        string phone = 1 [(validate.rules).string = {min_len: 1, max_len: 50, prefix: "+"}];
        bool is_phone_verified = 2;
    }

    string user_name = 1 [(validate.rules).string = {min_len: 1, max_len: 200}];

    Profile profile = 2 [(validate.rules).message.required = true];
    Email email = 3 [(validate.rules).message.required = true];
    Phone phone = 4;
    string password = 5;
    bool password_change_required = 6;
    bool request_passwordless_registration = 7;
}

message ImportHumanUserResponse {
    message PasswordlessRegistration {
        string link = 1;
        google.protobuf.Duration lifetime = 2;
    }

    string user_id = 1;
    zitadel.v1.ObjectDetails details = 2;
    PasswordlessRegistration passwordless_registration = 3;
}

message AddMachineUserRequest {
    string user_name = 1 [(validate.rules).string = {min_len: 1, max_len: 200}];

    string name = 2 [(validate.rules).string = {min_len: 1, max_len: 200}];
    string description = 3 [(validate.rules).string = {max_len: 500}];
}

message AddMachineUserResponse {
    string user_id = 1;
    zitadel.v1.ObjectDetails details = 2;
}

message DeactivateUserRequest {
    string id = 1 [(validate.rules).string = {min_len: 1, max_len: 200}];
}

message DeactivateUserResponse {
    zitadel.v1.ObjectDetails details = 1;
}

message ReactivateUserRequest {
    string id = 1 [(validate.rules).string = {min_len: 1, max_len: 200}];
}

message ReactivateUserResponse {
    zitadel.v1.ObjectDetails details = 1;
}

message LockUserRequest {
    string id = 1 [(validate.rules).string = {min_len: 1, max_len: 200}];
}

message LockUserResponse {
    zitadel.v1.ObjectDetails details = 1;
}

message UnlockUserRequest {
    string id = 1 [(validate.rules).string = {min_len: 1, max_len: 200}];
}

message UnlockUserResponse {
    zitadel.v1.ObjectDetails details = 1;
}

message RemoveUserRequest {
    string id = 1 [(validate.rules).string = {min_len: 1, max_len: 200}];
}

message RemoveUserResponse {
    zitadel.v1.ObjectDetails details = 1;
}

message UpdateUserNameRequest {
    string user_id = 1 [(validate.rules).string = {min_len: 1, max_len: 200}];
    string user_name = 2 [(validate.rules).string = {min_len: 1, max_len: 200}];
}

message UpdateUserNameResponse {
    zitadel.v1.ObjectDetails details = 1;
}

message ListUserMetadataRequest {
    string id = 1 [(validate.rules).string = {min_len: 1, max_len: 200}];
    zitadel.v1.ListQuery query = 2;
    repeated zitadel.metadata.v1.MetadataQuery queries = 3;
}

message ListUserMetadataResponse {
    zitadel.v1.ListDetails details = 1;
    repeated zitadel.metadata.v1.Metadata result = 2;
}

message GetUserMetadataRequest {
    string id = 1 [(validate.rules).string = {min_len: 1, max_len: 200}];
    string key = 2 [(validate.rules).string = {min_len: 1, max_len: 200}];
}

message GetUserMetadataResponse {
    zitadel.metadata.v1.Metadata metadata = 1;
}

message SetUserMetadataRequest {
    string id = 1 [(validate.rules).string = {min_len: 1, max_len: 200}];
    string key = 2 [(validate.rules).string = {min_len: 1, max_len: 200}];
    bytes value = 3 [(validate.rules).bytes = {min_len: 1, max_len: 500000}];
}

message SetUserMetadataResponse {
    string id = 1;
    zitadel.v1.ObjectDetails details = 2;
}

message BulkSetUserMetadataRequest {
    string id = 1 [(validate.rules).string = {min_len: 1, max_len: 200}];
    message Metadata {
        string key = 1 [(validate.rules).string = {min_len: 1, max_len: 200}];
        bytes value = 2 [(validate.rules).bytes = {min_len: 1, max_len: 500000}];
    }
    repeated Metadata metadata = 2;
}

message BulkSetUserMetadataResponse {
    zitadel.v1.ObjectDetails details = 1;
}

message RemoveUserMetadataRequest {
    string id = 1 [(validate.rules).string = {min_len: 1, max_len: 200}];
    string key = 2 [(validate.rules).string = {min_len: 1, max_len: 200}];
}

message RemoveUserMetadataResponse {
    zitadel.v1.ObjectDetails details = 1;
}

message BulkRemoveUserMetadataRequest {
    string id = 1 [(validate.rules).string = {min_len: 1, max_len: 200}];
    repeated string keys = 2 [(validate.rules).repeated.items.string = {min_len: 1, max_len: 200}];
}

message BulkRemoveUserMetadataResponse {
    zitadel.v1.ObjectDetails details = 1;
}

message GetHumanProfileRequest {
    string user_id = 1 [(validate.rules).string = {min_len: 1, max_len: 200}];
}

message GetHumanProfileResponse {
    zitadel.v1.ObjectDetails details = 1;
    zitadel.user.v1.Profile profile = 2;
}

message UpdateHumanProfileRequest {
    string user_id = 1 [(validate.rules).string = {min_len: 1, max_len: 200}];

    string first_name = 2 [(validate.rules).string = {min_len: 1, max_len: 200}];
    string last_name = 3 [(validate.rules).string = {min_len: 1, max_len: 200}];
    string nick_name = 4 [(validate.rules).string = {max_len: 200}];
    string display_name = 5 [(validate.rules).string = {min_len: 1, max_len: 200}];
    string preferred_language = 6 [(validate.rules).string = {max_len: 10}];
    zitadel.user.v1.Gender gender = 7;
}

message UpdateHumanProfileResponse {
    zitadel.v1.ObjectDetails details = 1;
}

message GetHumanEmailRequest {
    string user_id = 1 [(validate.rules).string = {min_len: 1, max_len: 200}];
}

message GetHumanEmailResponse {
    zitadel.v1.ObjectDetails details = 1;
    zitadel.user.v1.Email email = 2;
}

message UpdateHumanEmailRequest {
    string user_id = 1 [(validate.rules).string = {min_len: 1, max_len: 200}];

    string email = 2 [(validate.rules).string.email = true];
    bool is_email_verified = 3;
}

message UpdateHumanEmailResponse {
    zitadel.v1.ObjectDetails details = 1;
}

message ResendHumanInitializationRequest {
    string user_id = 1 [(validate.rules).string = {min_len: 1, max_len: 200}];
    string email = 2 [(validate.rules).string.email = true];
}

message ResendHumanInitializationResponse {
    zitadel.v1.ObjectDetails details = 1;
}

message ResendHumanEmailVerificationRequest {
    string user_id = 1 [(validate.rules).string = {min_len: 1, max_len: 200}];
}

message ResendHumanEmailVerificationResponse {
    zitadel.v1.ObjectDetails details = 1;
}

message GetHumanPhoneRequest {
    string user_id = 1 [(validate.rules).string = {min_len: 1, max_len: 200}];
}

message GetHumanPhoneResponse {
    zitadel.v1.ObjectDetails details = 1;
    zitadel.user.v1.Phone phone = 2;
}

message UpdateHumanPhoneRequest {
    string user_id = 1 [(validate.rules).string = {min_len: 1, max_len: 200}];


    string phone = 2 [(validate.rules).string = {min_len: 1, max_len: 50, prefix: "+"}];
    bool is_phone_verified = 3;
}

message UpdateHumanPhoneResponse {
    zitadel.v1.ObjectDetails details = 1;
}

message RemoveHumanPhoneRequest {
    string user_id = 1 [(validate.rules).string = {min_len: 1, max_len: 200}];
}

message RemoveHumanPhoneResponse {
    zitadel.v1.ObjectDetails details = 1;
}

message ResendHumanPhoneVerificationRequest {
    string user_id = 1 [(validate.rules).string = {min_len: 1, max_len: 200}];
}

message ResendHumanPhoneVerificationResponse {
    zitadel.v1.ObjectDetails details = 1;
}

message RemoveHumanAvatarRequest {
    string user_id = 1 [(validate.rules).string = {min_len: 1, max_len: 200}];
}

message RemoveHumanAvatarResponse {
    zitadel.v1.ObjectDetails details = 1;
}

message SetHumanInitialPasswordRequest {
    string user_id = 1 [(validate.rules).string.min_len = 1];
    string password = 2 [(validate.rules).string = {min_len: 1, max_len: 72}];
}

message SetHumanInitialPasswordResponse {
    zitadel.v1.ObjectDetails details = 1;
}

message SetHumanPasswordRequest {
    string user_id = 1 [(validate.rules).string.min_len = 1];
    string password = 2 [(validate.rules).string = {min_len: 1, max_len: 72}];
    bool no_change_required = 3;
}

message SetHumanPasswordResponse {
    zitadel.v1.ObjectDetails details = 1;
}

message SendHumanResetPasswordNotificationRequest {
    enum Type {
        TYPE_EMAIL = 0;
        TYPE_SMS = 1;
    }
    string user_id = 1 [(validate.rules).string = {min_len: 1, max_len: 200}];
    Type type = 2 [(validate.rules).enum.defined_only = true];
}

message SendHumanResetPasswordNotificationResponse {
    zitadel.v1.ObjectDetails details = 1;
}

message ListHumanAuthFactorsRequest {
    string user_id = 1 [(validate.rules).string = {min_len: 1, max_len: 200}];
}

message ListHumanAuthFactorsResponse {
    repeated zitadel.user.v1.AuthFactor result = 1;
}

message RemoveHumanAuthFactorOTPRequest {
    string user_id = 1 [(validate.rules).string = {min_len: 1, max_len: 200}];
}

message RemoveHumanAuthFactorOTPResponse {
    zitadel.v1.ObjectDetails details = 1;
}

message RemoveHumanAuthFactorU2FRequest {
    string user_id = 1 [(validate.rules).string = {min_len: 1, max_len: 200}];
    string token_id = 2 [(validate.rules).string = {min_len: 1, max_len: 200}];
}

message RemoveHumanAuthFactorU2FResponse {
    zitadel.v1.ObjectDetails details = 1;
}

message ListHumanPasswordlessRequest {
    string user_id = 1 [(validate.rules).string = {min_len: 1, max_len: 200}];
}

message ListHumanPasswordlessResponse {
    repeated zitadel.user.v1.WebAuthNToken result = 1;
}

message SendPasswordlessRegistrationRequest {
    string user_id = 1 [(validate.rules).string = {min_len: 1, max_len: 200}];
}

message SendPasswordlessRegistrationResponse {
    zitadel.v1.ObjectDetails details = 1;
}

message RemoveHumanPasswordlessRequest {
    string user_id = 1 [(validate.rules).string = {min_len: 1, max_len: 200}];
    string token_id = 2 [(validate.rules).string = {min_len: 1, max_len: 200}];
}

message RemoveHumanPasswordlessResponse {
    zitadel.v1.ObjectDetails details = 1;
}

message UpdateMachineRequest {
    string user_id = 1 [(validate.rules).string = {min_len: 1, max_len: 200}];
    string description = 2 [(validate.rules).string.max_len = 500];
    string name = 3 [(validate.rules).string = {min_len: 1, max_len: 200}];
}

message UpdateMachineResponse {
    zitadel.v1.ObjectDetails details = 1;
}

message GetMachineKeyByIDsRequest {
    string user_id = 1 [(validate.rules).string = {min_len: 1, max_len: 200}];
    string key_id = 2 [(validate.rules).string = {min_len: 1, max_len: 200}];
}

message GetMachineKeyByIDsResponse {
    zitadel.authn.v1.Key key = 1;
}

message ListMachineKeysRequest {
    string user_id = 1 [(validate.rules).string = {min_len: 1, max_len: 200}];
    //list limitations and ordering
    zitadel.v1.ListQuery query = 2;
}

message ListMachineKeysResponse {
    zitadel.v1.ListDetails details = 1;
    repeated zitadel.authn.v1.Key result = 2;
}

message AddMachineKeyRequest {
    string user_id = 1 [(validate.rules).string.min_len = 1];
    zitadel.authn.v1.KeyType type = 2 [(validate.rules).enum = {defined_only: true, not_in: [0]}];
    google.protobuf.Timestamp expiration_date = 3 [
        (grpc.gateway.protoc_gen_openapiv2.options.openapiv2_field) = {
            example: "\"2519-04-01T08:45:00.000000Z\"";
            description: "The date the key will expire and no logins will be possible";
        }
    ];
}

message AddMachineKeyResponse {
    string key_id = 1;
    bytes key_details = 2;
    zitadel.v1.ObjectDetails details = 3;
}

message RemoveMachineKeyRequest {
    string user_id = 1 [(validate.rules).string = {min_len: 1, max_len: 200}];
    string key_id = 2 [(validate.rules).string = {min_len: 1, max_len: 200}];
}

message RemoveMachineKeyResponse {
    zitadel.v1.ObjectDetails details = 1;
}

message ListHumanLinkedIDPsRequest {
    string user_id = 1 [(validate.rules).string = {min_len: 1, max_len: 200}];
    //list limitations and ordering
    zitadel.v1.ListQuery query = 2;
}

message ListHumanLinkedIDPsResponse {
    zitadel.v1.ListDetails details = 1;
    repeated zitadel.idp.v1.IDPUserLink result = 2;
}

message RemoveHumanLinkedIDPRequest {
    string user_id = 1 [(validate.rules).string = {min_len: 1, max_len: 200}];
    string idp_id = 2 [(validate.rules).string = {min_len: 1, max_len: 200}];
    string linked_user_id = 3 [(validate.rules).string = {min_len: 1, max_len: 200}];
}

message RemoveHumanLinkedIDPResponse {
    zitadel.v1.ObjectDetails details = 1;
}

message ListUserMembershipsRequest {
    //list limitations and ordering
    string user_id = 1 [(validate.rules).string = {min_len: 1, max_len: 200}];
    //the field the result is sorted
    zitadel.v1.ListQuery query = 2;
    //criterias the client is looking for
    repeated zitadel.user.v1.MembershipQuery queries = 3;
}

message ListUserMembershipsResponse {
    zitadel.v1.ListDetails details = 1;
    repeated zitadel.user.v1.Membership result = 2;
}

//This is an empty request
message GetMyOrgRequest {}

message GetMyOrgResponse {
    zitadel.org.v1.Org org = 1;
}

message GetOrgByDomainGlobalRequest {
    string domain = 1 [(validate.rules).string = {min_len: 1, max_len: 200}];
}

message ListOrgChangesRequest {
    //list limitations and ordering
    zitadel.change.v1.ChangeQuery query = 1;
}

message ListOrgChangesResponse {
    zitadel.v1.ListDetails details = 1;
    repeated zitadel.change.v1.Change result = 2;
}

message GetOrgByDomainGlobalResponse {
    zitadel.org.v1.Org org = 1;
}

message AddOrgRequest {
    string name = 1 [(validate.rules).string = {min_len: 1, max_len: 200}];
}

message AddOrgResponse {
    string id = 1;
    zitadel.v1.ObjectDetails details = 2;
}

message UpdateOrgRequest {
    string name = 1 [(validate.rules).string = {min_len: 1, max_len: 200}];
}

message UpdateOrgResponse {
    zitadel.v1.ObjectDetails details = 1;
}

//This is an empty request
message DeactivateOrgRequest {}

message DeactivateOrgResponse {
    zitadel.v1.ObjectDetails details = 1;
}

//This is an empty request
message ReactivateOrgRequest {}

message ReactivateOrgResponse {
    zitadel.v1.ObjectDetails details = 1;
}

message ListOrgDomainsRequest {
    //list limitations and ordering
    zitadel.v1.ListQuery query = 1;
    //criterias the client is looking for
    repeated zitadel.org.v1.DomainSearchQuery queries = 2;
}

message ListOrgDomainsResponse {
    zitadel.v1.ListDetails details = 1;
    repeated zitadel.org.v1.Domain result = 2;
}

message AddOrgDomainRequest {
    string domain = 1 [(validate.rules).string = {min_len: 1, max_len: 200}];
}

message AddOrgDomainResponse {
    zitadel.v1.ObjectDetails details = 1;
}

message RemoveOrgDomainRequest {
    string domain = 1 [(validate.rules).string = {min_len: 1, max_len: 200}];
}

message RemoveOrgDomainResponse {
    zitadel.v1.ObjectDetails details = 1;
}

message GenerateOrgDomainValidationRequest {
    string domain = 1 [(validate.rules).string = {min_len: 1, max_len: 200}];
    zitadel.org.v1.DomainValidationType type = 2 [(validate.rules).enum = {defined_only: true, not_in: [0]}];
}

message GenerateOrgDomainValidationResponse {
    string token = 1;
    string url = 2;
}

message ValidateOrgDomainRequest {
    string domain = 1 [(validate.rules).string = {min_len: 1, max_len: 200}];
}

message ValidateOrgDomainResponse {
    zitadel.v1.ObjectDetails details = 1;
}

message SetPrimaryOrgDomainRequest {
    string domain = 1 [(validate.rules).string = {min_len: 1, max_len: 200}];
}

message SetPrimaryOrgDomainResponse {
    zitadel.v1.ObjectDetails details = 1;
}

//This is an empty request
message ListOrgMemberRolesRequest {}

message ListOrgMemberRolesResponse {
    repeated string result = 1;
}

message ListOrgMembersRequest {
    //list limitations and ordering
    zitadel.v1.ListQuery query = 1;
    //criterias the client is looking for
    repeated zitadel.member.v1.SearchQuery queries = 2;
}

message ListOrgMembersResponse {
    //list limitations and ordering
    zitadel.v1.ListDetails details = 1;
    //criterias the client is looking for
    repeated zitadel.member.v1.Member result = 2;
}

message AddOrgMemberRequest {
    string user_id = 1 [(validate.rules).string = {min_len: 1, max_len: 200}];
    repeated string roles = 2;
}
message AddOrgMemberResponse {
    zitadel.v1.ObjectDetails details = 1;
}

message UpdateOrgMemberRequest {
    string user_id = 1 [(validate.rules).string = {min_len: 1, max_len: 200}];
    repeated string roles = 2;
}

message UpdateOrgMemberResponse {
    zitadel.v1.ObjectDetails details = 1;
}

message RemoveOrgMemberRequest {
    string user_id = 1 [(validate.rules).string = {min_len: 1, max_len: 200}];
}

message RemoveOrgMemberResponse {
    zitadel.v1.ObjectDetails details = 1;
}

message GetProjectByIDRequest {
    string id = 1 [(validate.rules).string = {min_len: 1, max_len: 200}];
}

message GetProjectByIDResponse {
    zitadel.project.v1.Project project = 1;
}

message GetGrantedProjectByIDRequest {
    string project_id = 1 [(validate.rules).string = {min_len: 1, max_len: 200}];
    string grant_id = 2 [(validate.rules).string = {min_len: 1, max_len: 200}];
}

message GetGrantedProjectByIDResponse {
    zitadel.project.v1.GrantedProject granted_project = 1;
}

message ListProjectsRequest {
    //list limitations and ordering
    zitadel.v1.ListQuery query = 1;
    //criterias the client is looking for
    repeated zitadel.project.v1.ProjectQuery queries = 2;
}

message ListProjectsResponse {
    zitadel.v1.ListDetails details = 1;
    repeated zitadel.project.v1.Project result = 2;
}

message ListGrantedProjectsRequest {
    //list limitations and ordering
    zitadel.v1.ListQuery query = 1;
    //criterias the client is looking for
    repeated zitadel.project.v1.ProjectQuery queries = 2;
}

message ListGrantedProjectsResponse {
    zitadel.v1.ListDetails details = 1;
    repeated zitadel.project.v1.GrantedProject result = 2;
}

message ListProjectChangesRequest {
    //list limitations and ordering
    zitadel.change.v1.ChangeQuery query = 1;
    string project_id = 2 [(validate.rules).string = {min_len: 1, max_len: 200}];
}

message ListProjectChangesResponse {
    zitadel.v1.ListDetails details = 1;
    repeated zitadel.change.v1.Change result = 2;
}

message AddProjectRequest {
    string name = 1 [(validate.rules).string = {min_len: 1, max_len: 200}];
    bool project_role_assertion = 2;
    bool project_role_check = 3;
    bool has_project_check = 4;
    zitadel.project.v1.PrivateLabelingSetting private_labeling_setting = 5 [(validate.rules).enum = {defined_only: true}];
}

message AddProjectResponse {
    string id = 1 [(validate.rules).string = {min_len: 1, max_len: 200}];
    zitadel.v1.ObjectDetails details = 2;
}

message UpdateProjectRequest {
    string id = 1 [(validate.rules).string = {min_len: 1, max_len: 200}];
    string name = 2 [(validate.rules).string = {min_len: 1, max_len: 200}];
    bool project_role_assertion = 3;
    bool project_role_check = 4;
    bool has_project_check = 5;
    zitadel.project.v1.PrivateLabelingSetting private_labeling_setting = 6 [(validate.rules).enum = {defined_only: true}];
}

message UpdateProjectResponse {
    zitadel.v1.ObjectDetails details = 1;
}

message DeactivateProjectRequest {
    string id = 1 [(validate.rules).string = {min_len: 1, max_len: 200}];
}

message DeactivateProjectResponse {
    zitadel.v1.ObjectDetails details = 1;
}

message ReactivateProjectRequest {
    string id = 1 [(validate.rules).string = {min_len: 1, max_len: 200}];
}

message ReactivateProjectResponse {
    zitadel.v1.ObjectDetails details = 1;
}

message RemoveProjectRequest {
    string id = 1 [(validate.rules).string = {min_len: 1, max_len: 200}];
}

message RemoveProjectResponse {
    zitadel.v1.ObjectDetails details = 1;
}

//This is an empty request
message ListProjectMemberRolesRequest {}

message ListProjectMemberRolesResponse {
    zitadel.v1.ListDetails details = 1;
    repeated string result = 2;
}

message AddProjectRoleRequest {
    string project_id = 1 [(validate.rules).string = {min_len: 1, max_len: 200}];
    string role_key = 2 [(validate.rules).string = {min_len: 1, max_len: 200}];
    string display_name = 3 [(validate.rules).string = {min_len: 1, max_len: 200}];
    string group = 4 [(validate.rules).string = {max_len: 200}];
}

message AddProjectRoleResponse {
    zitadel.v1.ObjectDetails details = 1;
}

message BulkAddProjectRolesRequest {
    message Role {
        string key = 1 [(validate.rules).string = {min_len: 1, max_len: 200}];
        string display_name = 2 [(validate.rules).string = {min_len: 1, max_len: 200}];
        string group = 3 [(validate.rules).string = {max_len: 200}];
    }

    string project_id = 1 [(validate.rules).string = {min_len: 1, max_len: 200}];
    repeated Role roles = 2;
}

message BulkAddProjectRolesResponse {
    zitadel.v1.ObjectDetails details = 1;
}

message UpdateProjectRoleRequest {
    string project_id = 1 [(validate.rules).string = {min_len: 1, max_len: 200}];
    string role_key = 2 [(validate.rules).string = {min_len: 1, max_len: 200}];
    string display_name = 3 [(validate.rules).string = {min_len: 1, max_len: 200}];
    string group = 4 [(validate.rules).string = {max_len: 200}];
}

message UpdateProjectRoleResponse {
    zitadel.v1.ObjectDetails details = 1;
}

message RemoveProjectRoleRequest {
    string project_id = 1 [(validate.rules).string = {min_len: 1, max_len: 200}];
    string role_key = 2 [(validate.rules).string = {min_len: 1, max_len: 200}];
}

message RemoveProjectRoleResponse {
    zitadel.v1.ObjectDetails details = 1;
}

message ListProjectRolesRequest {
    string project_id = 1 [(validate.rules).string = {min_len: 1, max_len: 200}];
    //list limitations and ordering
    zitadel.v1.ListQuery query = 2;
    //criterias the client is looking for
    repeated zitadel.project.v1.RoleQuery queries = 3;
}

message ListProjectRolesResponse {
    zitadel.v1.ListDetails details = 1;
    repeated zitadel.project.v1.Role result = 2;
}

message ListGrantedProjectRolesRequest {
    string project_id = 1 [(validate.rules).string = {min_len: 1, max_len: 200}];
    string grant_id = 2 [(validate.rules).string = {min_len: 1, max_len: 200}];
    //list limitations and ordering
    zitadel.v1.ListQuery query = 3;
    //criterias the client is looking for
    repeated zitadel.project.v1.RoleQuery queries = 4;
}

message ListGrantedProjectRolesResponse {
    zitadel.v1.ListDetails details = 1;
    repeated zitadel.project.v1.Role result = 2;
}

message ListProjectMembersRequest {
    string project_id = 1 [(validate.rules).string = {min_len: 1, max_len: 200}];
    //list limitations and ordering
    zitadel.v1.ListQuery query = 2;
    //criterias the client is looking for
    repeated zitadel.member.v1.SearchQuery queries = 3;
}

message ListProjectMembersResponse {
    zitadel.v1.ListDetails details = 1;
    repeated zitadel.member.v1.Member result = 2;
}

message AddProjectMemberRequest {
    string project_id = 1 [(validate.rules).string = {min_len: 1, max_len: 200}];
    string user_id = 2 [(validate.rules).string = {min_len: 1, max_len: 200}];
    repeated string roles = 3;
}

message AddProjectMemberResponse {
    zitadel.v1.ObjectDetails details = 1;
}

message UpdateProjectMemberRequest {
    string project_id = 1 [(validate.rules).string = {min_len: 1, max_len: 200}];
    string user_id = 2 [(validate.rules).string = {min_len: 1, max_len: 200}];
    repeated string roles = 3;
}

message UpdateProjectMemberResponse {
    zitadel.v1.ObjectDetails details = 1;
}

message RemoveProjectMemberRequest {
    string project_id = 1 [(validate.rules).string = {min_len: 1, max_len: 200}];
    string user_id = 2 [(validate.rules).string = {min_len: 1, max_len: 200}];
}

message RemoveProjectMemberResponse {
    zitadel.v1.ObjectDetails details = 1;
}

message GetAppByIDRequest {
    string project_id = 1 [(validate.rules).string = {min_len: 1, max_len: 200}];
    string app_id = 2 [(validate.rules).string = {min_len: 1, max_len: 200}];
}

message GetAppByIDResponse {
    zitadel.app.v1.App app = 1;
}

message ListAppsRequest {
    string project_id = 1 [(validate.rules).string = {min_len: 1, max_len: 200}];
    //list limitations and ordering
    zitadel.v1.ListQuery query = 2;
    //criterias the client is looking for
    repeated zitadel.app.v1.AppQuery queries = 3;
}

message ListAppsResponse {
    zitadel.v1.ListDetails details = 1;
    repeated zitadel.app.v1.App result = 2;
}

message ListAppChangesRequest {
    //list limitations and ordering
    zitadel.change.v1.ChangeQuery query = 1;
    string project_id = 2 [(validate.rules).string = {min_len: 1, max_len: 200}];
    string app_id = 3 [(validate.rules).string = {min_len: 1, max_len: 200}];
}

message ListAppChangesResponse {
    zitadel.v1.ListDetails details = 1;
    repeated zitadel.change.v1.Change result = 2;
}

message AddOIDCAppRequest {
    string project_id = 1 [(validate.rules).string = {min_len: 1, max_len: 200}];
    string name = 2 [(validate.rules).string = {min_len: 1, max_len: 200}];
    repeated string redirect_uris = 3;
    repeated zitadel.app.v1.OIDCResponseType response_types = 4;
    repeated zitadel.app.v1.OIDCGrantType grant_types = 5;
    zitadel.app.v1.OIDCAppType app_type = 6 [(validate.rules).enum = {defined_only: true}];
    zitadel.app.v1.OIDCAuthMethodType auth_method_type = 7 [(validate.rules).enum = {defined_only: true}];
    repeated string post_logout_redirect_uris = 8;
    zitadel.app.v1.OIDCVersion version = 9 [(validate.rules).enum = {defined_only: true}];
    bool dev_mode = 10;
    zitadel.app.v1.OIDCTokenType access_token_type = 11 [(validate.rules).enum = {defined_only: true}];
    bool access_token_role_assertion = 12;
    bool id_token_role_assertion = 13;
    bool id_token_userinfo_assertion = 14;
    google.protobuf.Duration clock_skew = 15 [(validate.rules).duration = {gte: {}, lte: {seconds: 5}}];
    repeated string additional_origins = 16;
}

message AddOIDCAppResponse {
    string app_id = 1;
    zitadel.v1.ObjectDetails details = 2;
    string client_id = 3 [
        (grpc.gateway.protoc_gen_openapiv2.options.openapiv2_field) = {
            example: "\"gjöq34589uasgh\"";
            description: "generated secret for this config";
        }
    ];
    string client_secret = 4 [
        (grpc.gateway.protoc_gen_openapiv2.options.openapiv2_field) = {
            example: "\"gjöq34589uasgh\"";
            description: "generated secret for this config";
        }
    ];
    bool none_compliant = 5;
    repeated zitadel.v1.LocalizedMessage compliance_problems = 6;
}

message AddAPIAppRequest {
    string project_id = 1 [(validate.rules).string = {min_len: 1, max_len: 200}];
    string name = 2 [(validate.rules).string = {min_len: 1, max_len: 200}];
    zitadel.app.v1.APIAuthMethodType auth_method_type = 3 [(validate.rules).enum = {defined_only: true}];
}

message AddAPIAppResponse {
    string app_id = 1;
    zitadel.v1.ObjectDetails details = 2;
    string client_id = 3 [
        (grpc.gateway.protoc_gen_openapiv2.options.openapiv2_field) = {
            example: "\"gjöq34589uasgh\"";
            description: "generated secret for this config";
        }
    ];
    string client_secret = 4 [
        (grpc.gateway.protoc_gen_openapiv2.options.openapiv2_field) = {
            example: "\"gjöq34589uasgh\"";
            description: "generated secret for this config";
        }
    ];
}

message UpdateAppRequest {
    string project_id = 1 [(validate.rules).string = {min_len: 1, max_len: 200}];
    string app_id = 2 [(validate.rules).string = {min_len: 1, max_len: 200}];
    string name = 5 [(validate.rules).string = {min_len: 1, max_len: 200}];
}

message UpdateAppResponse {
    zitadel.v1.ObjectDetails details = 1;
}

message UpdateOIDCAppConfigRequest {
    string project_id = 1 [(validate.rules).string = {min_len: 1, max_len: 200}];
    string app_id = 2 [(validate.rules).string = {min_len: 1, max_len: 200}];

    repeated string redirect_uris = 3;
    repeated zitadel.app.v1.OIDCResponseType response_types = 4;
    repeated zitadel.app.v1.OIDCGrantType grant_types = 5;
    zitadel.app.v1.OIDCAppType app_type = 6 [(validate.rules).enum = {defined_only: true}];
    zitadel.app.v1.OIDCAuthMethodType auth_method_type = 7 [(validate.rules).enum = {defined_only: true}];
    repeated string post_logout_redirect_uris = 8;
    bool dev_mode = 9;
    zitadel.app.v1.OIDCTokenType access_token_type = 10 [(validate.rules).enum = {defined_only: true}];
    bool access_token_role_assertion = 11;
    bool id_token_role_assertion = 12;
    bool id_token_userinfo_assertion = 13;
    google.protobuf.Duration clock_skew = 14 [(validate.rules).duration = {gte: {}, lte: {seconds: 5}}];
    repeated string additional_origins = 15;
}

message UpdateOIDCAppConfigResponse {
    zitadel.v1.ObjectDetails details = 1;
}

message UpdateAPIAppConfigRequest {
    string project_id = 1 [(validate.rules).string = {min_len: 1, max_len: 200}];
    string app_id = 2 [(validate.rules).string = {min_len: 1, max_len: 200}];
    zitadel.app.v1.APIAuthMethodType auth_method_type = 7 [(validate.rules).enum = {defined_only: true}];
}

message UpdateAPIAppConfigResponse {
    zitadel.v1.ObjectDetails details = 1;
}

message DeactivateAppRequest {
    string project_id = 1 [(validate.rules).string = {min_len: 1, max_len: 200}];
    string app_id = 2 [(validate.rules).string = {min_len: 1, max_len: 200}];
}

message DeactivateAppResponse {
    zitadel.v1.ObjectDetails details = 1;
}

message ReactivateAppRequest {
    string project_id = 1 [(validate.rules).string = {min_len: 1, max_len: 200}];
    string app_id = 2 [(validate.rules).string = {min_len: 1, max_len: 200}];
}

message ReactivateAppResponse {
    zitadel.v1.ObjectDetails details = 1;
}

message RemoveAppRequest {
    string project_id = 1 [(validate.rules).string = {min_len: 1, max_len: 200}];
    string app_id = 2 [(validate.rules).string = {min_len: 1, max_len: 200}];
}

message RemoveAppResponse {
    zitadel.v1.ObjectDetails details = 1;
}

message RegenerateOIDCClientSecretRequest {
    string project_id = 1 [(validate.rules).string = {min_len: 1, max_len: 200}];
    string app_id = 2 [(validate.rules).string = {min_len: 1, max_len: 200}];
}

message RegenerateOIDCClientSecretResponse {
    string client_secret = 1 [
        (grpc.gateway.protoc_gen_openapiv2.options.openapiv2_field) = {
            example: "\"gjöq34589uasgh\"";
            description: "generated secret for the client";
        }
    ];
    zitadel.v1.ObjectDetails details = 2;
}

message RegenerateAPIClientSecretRequest {
    string project_id = 1 [(validate.rules).string = {min_len: 1, max_len: 200}];
    string app_id = 2 [(validate.rules).string = {min_len: 1, max_len: 200}];
}

message RegenerateAPIClientSecretResponse {
    string client_secret = 1;
    zitadel.v1.ObjectDetails details = 2;
}

message GetAppKeyRequest {
    string project_id = 1 [(validate.rules).string = {min_len: 1, max_len: 200}];
    string app_id = 2 [(validate.rules).string = {min_len: 1, max_len: 200}];
    string key_id = 3 [(validate.rules).string = {min_len: 1, max_len: 200}];
}

message GetAppKeyResponse {
    zitadel.authn.v1.Key key = 1;
}

message ListAppKeysRequest {
    //list limitations and ordering
    zitadel.v1.ListQuery query = 1;
    string app_id = 2 [(validate.rules).string = {min_len: 1, max_len: 200}];
    string project_id = 3 [(validate.rules).string = {min_len: 1, max_len: 200}];
}
message ListAppKeysResponse {
    zitadel.v1.ListDetails details = 1;
    repeated zitadel.authn.v1.Key result = 2;
}

message AddAppKeyRequest {
    string project_id = 1 [(validate.rules).string = {min_len: 1, max_len: 200}];
    string app_id = 2 [(validate.rules).string = {min_len: 1, max_len: 200}];
    zitadel.authn.v1.KeyType type = 3 [(validate.rules).enum = {defined_only: true, not_in: [0]}];
    google.protobuf.Timestamp expiration_date = 4 [
        (grpc.gateway.protoc_gen_openapiv2.options.openapiv2_field) = {
            example: "\"2519-04-01T08:45:00.000000Z\"";
            description: "The date the key will expire and no logins will be possible";
        }
    ];
}

message AddAppKeyResponse {
    string id = 1;
    zitadel.v1.ObjectDetails details = 2;
    bytes key_details = 3;
}

message RemoveAppKeyRequest {
    string project_id = 1 [(validate.rules).string = {min_len: 1, max_len: 200}];
    string app_id = 2 [(validate.rules).string = {min_len: 1, max_len: 200}];
    string key_id = 3 [(validate.rules).string = {min_len: 1, max_len: 200}];
}

message RemoveAppKeyResponse {
    zitadel.v1.ObjectDetails details = 1;
}

message GetProjectGrantByIDRequest {
    string project_id = 1 [(validate.rules).string = {min_len: 1, max_len: 200}];
    string grant_id = 2 [(validate.rules).string = {min_len: 1, max_len: 200}];
}

message GetProjectGrantByIDResponse {
    zitadel.project.v1.GrantedProject project_grant = 1;
}

message ListProjectGrantsRequest {
    string project_id = 1 [(validate.rules).string = {min_len: 1, max_len: 200}];
    //list limitations and ordering
    zitadel.v1.ListQuery query = 2;
    //criterias the client is looking for
    repeated zitadel.project.v1.ProjectGrantQuery queries = 3;
}

message ListProjectGrantsResponse {
    zitadel.v1.ListDetails details = 1;
    repeated zitadel.project.v1.GrantedProject result = 2;
}

message AddProjectGrantRequest {
    string project_id = 1 [(validate.rules).string = {min_len: 1, max_len: 200}];
    string granted_org_id = 2 [(validate.rules).string = {min_len: 1, max_len: 200}];
    repeated string role_keys = 3;
}

message AddProjectGrantResponse {
    string grant_id = 1;
    zitadel.v1.ObjectDetails details = 2;
}

message UpdateProjectGrantRequest {
    string project_id = 1 [(validate.rules).string = {min_len: 1, max_len: 200}];
    string grant_id = 2 [(validate.rules).string = {min_len: 1, max_len: 200}];
    repeated string role_keys = 3;
}

message UpdateProjectGrantResponse {
    zitadel.v1.ObjectDetails details = 1;
}

message DeactivateProjectGrantRequest {
    string project_id = 1 [(validate.rules).string = {min_len: 1, max_len: 200}];
    string grant_id = 2 [(validate.rules).string = {min_len: 1, max_len: 200}];
}

message DeactivateProjectGrantResponse {
    zitadel.v1.ObjectDetails details = 1;
}

message ReactivateProjectGrantRequest {
    string project_id = 1 [(validate.rules).string = {min_len: 1, max_len: 200}];
    string grant_id = 2 [(validate.rules).string = {min_len: 1, max_len: 200}];
}
message ReactivateProjectGrantResponse {
    zitadel.v1.ObjectDetails details = 1;
}

message RemoveProjectGrantRequest {
    string project_id = 1 [(validate.rules).string = {min_len: 1, max_len: 200}];
    string grant_id = 2 [(validate.rules).string = {min_len: 1, max_len: 200}];
}
message RemoveProjectGrantResponse {
    zitadel.v1.ObjectDetails details = 1;
}

message ListProjectGrantMemberRolesRequest {
    zitadel.v1.ListQuery query = 1;
    repeated string result = 2;
}

message ListProjectGrantMemberRolesResponse {
    zitadel.v1.ListDetails details = 1;
    repeated string result = 2;
}

message ListProjectGrantMembersRequest {
    string project_id = 1 [(validate.rules).string = {min_len: 1, max_len: 200}];
    string grant_id = 2 [(validate.rules).string = {min_len: 1, max_len: 200}];
    //list limitations and ordering
    zitadel.v1.ListQuery query = 3;
    //criterias the client is looking for
    repeated zitadel.member.v1.SearchQuery queries = 4;
}

message ListProjectGrantMembersResponse {
    zitadel.v1.ListDetails details = 1;
    repeated zitadel.member.v1.Member result = 2;
}

message AddProjectGrantMemberRequest {
    string project_id = 1 [(validate.rules).string = {min_len: 1, max_len: 200}];
    string grant_id = 2 [(validate.rules).string = {min_len: 1, max_len: 200}];
    string user_id = 3 [(validate.rules).string = {min_len: 1, max_len: 200}];
    repeated string roles = 4;
}

message AddProjectGrantMemberResponse {
    zitadel.v1.ObjectDetails details = 1;
}

message UpdateProjectGrantMemberRequest {
    string project_id = 1 [(validate.rules).string = {min_len: 1, max_len: 200}];
    string grant_id = 2 [(validate.rules).string = {min_len: 1, max_len: 200}];
    string user_id = 3 [(validate.rules).string = {min_len: 1, max_len: 200}];
    repeated string roles = 4;
}

message UpdateProjectGrantMemberResponse {
    zitadel.v1.ObjectDetails details = 1;
}

message RemoveProjectGrantMemberRequest {
    string project_id = 1 [(validate.rules).string = {min_len: 1, max_len: 200}];
    string grant_id = 2 [(validate.rules).string = {min_len: 1, max_len: 200}];
    string user_id = 3 [(validate.rules).string = {min_len: 1, max_len: 200}];
}

message RemoveProjectGrantMemberResponse {
    zitadel.v1.ObjectDetails details = 1;
}

message GetUserGrantByIDRequest {
    string user_id = 1 [(validate.rules).string = {min_len: 1, max_len: 200}];
    string grant_id = 2 [(validate.rules).string = {min_len: 1, max_len: 200}];
}

message GetUserGrantByIDResponse {
    zitadel.user.v1.UserGrant user_grant = 1;
}

message ListUserGrantRequest {
    //list limitations and ordering
    zitadel.v1.ListQuery query = 1;
    //criterias the client is looking for
    repeated zitadel.user.v1.UserGrantQuery queries = 2;
}

message ListUserGrantResponse {
    zitadel.v1.ListDetails details = 1;
    repeated zitadel.user.v1.UserGrant result = 2;
}

message AddUserGrantRequest {
    string user_id = 1 [(validate.rules).string = {min_len: 1, max_len: 200}];
    string project_id = 2 [(validate.rules).string = {min_len: 1, max_len: 200}];
    string project_grant_id = 3 [(validate.rules).string = {max_len: 200}];
    repeated string role_keys = 4;
}

message AddUserGrantResponse {
    string user_grant_id = 1;
    zitadel.v1.ObjectDetails details = 2;
}

message UpdateUserGrantRequest {
    string user_id = 1 [(validate.rules).string = {min_len: 1, max_len: 200}];
    string grant_id = 2 [(validate.rules).string = {min_len: 1, max_len: 200}];
    repeated string role_keys = 3;
}

message UpdateUserGrantResponse {
    zitadel.v1.ObjectDetails details = 1;
}

message DeactivateUserGrantRequest {
    string user_id = 1 [(validate.rules).string = {min_len: 1, max_len: 200}];
    string grant_id = 2 [(validate.rules).string = {min_len: 1, max_len: 200}];
}

message DeactivateUserGrantResponse {
    zitadel.v1.ObjectDetails details = 1;
}

message ReactivateUserGrantRequest {
    string user_id = 1 [(validate.rules).string = {min_len: 1, max_len: 200}];
    string grant_id = 2 [(validate.rules).string = {min_len: 1, max_len: 200}];
}

message ReactivateUserGrantResponse {
    zitadel.v1.ObjectDetails details = 1;
}

message RemoveUserGrantRequest {
    string user_id = 1 [(validate.rules).string = {min_len: 1, max_len: 200}];
    string grant_id = 2 [(validate.rules).string = {min_len: 1, max_len: 200}];
}

message RemoveUserGrantResponse {
    zitadel.v1.ObjectDetails details = 1;
}

message BulkRemoveUserGrantRequest {
    repeated string grant_id = 1;
}

message BulkRemoveUserGrantResponse {}

message GetFeaturesRequest {}

message GetFeaturesResponse {
    zitadel.features.v1.Features features = 1;
}

message GetOrgIAMPolicyRequest {}

message GetOrgIAMPolicyResponse {
    zitadel.policy.v1.OrgIAMPolicy policy = 1;
}

message GetLoginPolicyRequest {}

message GetLoginPolicyResponse {
    zitadel.policy.v1.LoginPolicy policy = 1;
    bool is_default = 2;
}

message GetDefaultLoginPolicyRequest {}

message GetDefaultLoginPolicyResponse {
    zitadel.policy.v1.LoginPolicy policy = 1;
}

message AddCustomLoginPolicyRequest {
    bool allow_username_password = 1;
    bool allow_register = 2;
    bool allow_external_idp = 3;
    bool force_mfa = 4;
    zitadel.policy.v1.PasswordlessType passwordless_type = 5 [(validate.rules).enum = {defined_only: true}];
    bool hide_password_reset = 6;
}

message AddCustomLoginPolicyResponse {
    zitadel.v1.ObjectDetails details = 1;
}

message UpdateCustomLoginPolicyRequest {
    bool allow_username_password = 1;
    bool allow_register = 2;
    bool allow_external_idp = 3;
    bool force_mfa = 4;
    zitadel.policy.v1.PasswordlessType passwordless_type = 5 [(validate.rules).enum = {defined_only: true}];
    bool hide_password_reset = 6;
}

message UpdateCustomLoginPolicyResponse {
    zitadel.v1.ObjectDetails details = 1;
}

message ResetLoginPolicyToDefaultRequest {}

message ResetLoginPolicyToDefaultResponse {
    zitadel.v1.ObjectDetails details = 1;
}

message ListLoginPolicyIDPsRequest {
    zitadel.v1.ListQuery query = 1;
}

message ListLoginPolicyIDPsResponse {
    zitadel.v1.ListDetails details = 1;
    repeated zitadel.idp.v1.IDPLoginPolicyLink result = 2;
}

message AddIDPToLoginPolicyRequest {
    string idp_id = 1 [(validate.rules).string = {min_len: 1, max_len: 200}];
    zitadel.idp.v1.IDPOwnerType ownerType = 2 [(validate.rules).enum = {defined_only: true, not_in: [0]}];
}

message AddIDPToLoginPolicyResponse {
    zitadel.v1.ObjectDetails details = 1;
}

message RemoveIDPFromLoginPolicyRequest {
    string idp_id = 1 [(validate.rules).string = {min_len: 1, max_len: 200}];
}

message RemoveIDPFromLoginPolicyResponse {
    zitadel.v1.ObjectDetails details = 1;
}

message ListLoginPolicySecondFactorsRequest {}

message ListLoginPolicySecondFactorsResponse {
    zitadel.v1.ListDetails details = 1;
    repeated zitadel.policy.v1.SecondFactorType result = 2;
}

message AddSecondFactorToLoginPolicyRequest {
    zitadel.policy.v1.SecondFactorType type = 1 [(validate.rules).enum = {defined_only: true, not_in: [0]}];
}
message AddSecondFactorToLoginPolicyResponse {
    zitadel.v1.ObjectDetails details = 1;
}

message RemoveSecondFactorFromLoginPolicyRequest {
    zitadel.policy.v1.SecondFactorType type = 1 [(validate.rules).enum = {defined_only: true, not_in: [0]}];
}

message RemoveSecondFactorFromLoginPolicyResponse {
    zitadel.v1.ObjectDetails details = 1;
}

message ListLoginPolicyMultiFactorsRequest {}

message ListLoginPolicyMultiFactorsResponse {
    zitadel.v1.ListDetails details = 1;
    repeated zitadel.policy.v1.MultiFactorType result = 2;
}

message AddMultiFactorToLoginPolicyRequest {
    zitadel.policy.v1.MultiFactorType type = 1 [(validate.rules).enum = {defined_only: true, not_in: [0]}];
}

message AddMultiFactorToLoginPolicyResponse {
    zitadel.v1.ObjectDetails details = 1;
}

message RemoveMultiFactorFromLoginPolicyRequest {
    zitadel.policy.v1.MultiFactorType type = 1 [(validate.rules).enum = {defined_only: true, not_in: [0]}];
}

message RemoveMultiFactorFromLoginPolicyResponse {
    zitadel.v1.ObjectDetails details = 1;
}

message GetPasswordComplexityPolicyRequest {}

message GetPasswordComplexityPolicyResponse {
    zitadel.policy.v1.PasswordComplexityPolicy policy = 1;
    bool is_default = 2;
}

//This is an empty request
message GetDefaultPasswordComplexityPolicyRequest {}

message GetDefaultPasswordComplexityPolicyResponse {
    zitadel.policy.v1.PasswordComplexityPolicy policy = 1;
}

message AddCustomPasswordComplexityPolicyRequest {
    uint64 min_length = 1;
    bool has_uppercase = 2;
    bool has_lowercase = 3;
    bool has_number = 4;
    bool has_symbol = 5;
}

message AddCustomPasswordComplexityPolicyResponse {
    zitadel.v1.ObjectDetails details = 1;
}

message UpdateCustomPasswordComplexityPolicyRequest {
    uint64 min_length = 1;
    bool has_uppercase = 2;
    bool has_lowercase = 3;
    bool has_number = 4;
    bool has_symbol = 5;
}

message UpdateCustomPasswordComplexityPolicyResponse {
    zitadel.v1.ObjectDetails details = 1;
}

//This is an empty request
message ResetPasswordComplexityPolicyToDefaultRequest {}

message ResetPasswordComplexityPolicyToDefaultResponse {
    zitadel.v1.ObjectDetails details = 1;
}

//This is an empty request
message GetPasswordAgePolicyRequest {}

message GetPasswordAgePolicyResponse {
    zitadel.policy.v1.PasswordAgePolicy policy = 1;
    bool is_default = 2;
}

//This is an empty request
message GetDefaultPasswordAgePolicyRequest {}

message GetDefaultPasswordAgePolicyResponse {
    zitadel.policy.v1.PasswordAgePolicy policy = 1;
}

message AddCustomPasswordAgePolicyRequest {
    uint32 max_age_days = 1;
    uint32 expire_warn_days = 2;
}

message AddCustomPasswordAgePolicyResponse {
    zitadel.v1.ObjectDetails details = 1;
}

message UpdateCustomPasswordAgePolicyRequest {
    uint32 max_age_days = 1;
    uint32 expire_warn_days = 2;
}

message UpdateCustomPasswordAgePolicyResponse {
    zitadel.v1.ObjectDetails details = 1;
}

//This is an empty request
message ResetPasswordAgePolicyToDefaultRequest {}

message ResetPasswordAgePolicyToDefaultResponse {
    zitadel.v1.ObjectDetails details = 1;
}

//This is an empty request
message GetLockoutPolicyRequest {}

message GetLockoutPolicyResponse {
    zitadel.policy.v1.LockoutPolicy policy = 1;
    bool is_default = 2;
}

//This is an empty request
message GetDefaultLockoutPolicyRequest {}

message GetDefaultLockoutPolicyResponse {
    zitadel.policy.v1.LockoutPolicy policy = 1;
}

message AddCustomLockoutPolicyRequest {
    uint32 max_password_attempts = 1;
}

message AddCustomLockoutPolicyResponse {
    zitadel.v1.ObjectDetails details = 1;
}

message UpdateCustomLockoutPolicyRequest {
    uint32 max_password_attempts = 1;
}

message UpdateCustomLockoutPolicyResponse {
    zitadel.v1.ObjectDetails details = 1;
}

//This is an empty request
message ResetLockoutPolicyToDefaultRequest {}

message ResetLockoutPolicyToDefaultResponse {
    zitadel.v1.ObjectDetails details = 1;
}

//This is an empty request
message GetPrivacyPolicyRequest {}

message GetPrivacyPolicyResponse {
    zitadel.policy.v1.PrivacyPolicy policy = 1;
}

//This is an empty request
message GetDefaultPrivacyPolicyRequest {}

message GetDefaultPrivacyPolicyResponse {
    zitadel.policy.v1.PrivacyPolicy policy = 1;
}

message AddCustomPrivacyPolicyRequest {
    string tos_link = 1;
    string privacy_link = 2;
}

message AddCustomPrivacyPolicyResponse {
    zitadel.v1.ObjectDetails details = 1;
}

message UpdateCustomPrivacyPolicyRequest {
    string tos_link = 1;
    string privacy_link = 2;
}

message UpdateCustomPrivacyPolicyResponse {
    zitadel.v1.ObjectDetails details = 1;
}

//This is an empty request
message ResetPrivacyPolicyToDefaultRequest {}

message ResetPrivacyPolicyToDefaultResponse {
    zitadel.v1.ObjectDetails details = 1;
}

//This is an empty request
message GetLabelPolicyRequest {}

message GetLabelPolicyResponse {
    zitadel.policy.v1.LabelPolicy policy = 1;
    bool is_default = 2;
}

//This is an empty request
message GetPreviewLabelPolicyRequest {}

message GetPreviewLabelPolicyResponse {
    zitadel.policy.v1.LabelPolicy policy = 1;
    bool is_default = 2;
}

//This is an empty request
message GetDefaultLabelPolicyRequest {}

message GetDefaultLabelPolicyResponse {
    zitadel.policy.v1.LabelPolicy policy = 1;
}

message AddCustomLabelPolicyRequest {
    string primary_color = 1 [(validate.rules).string = {max_len: 50}];
    // hides the org suffix on the login form if the scope \"urn:zitadel:iam:org:domain:primary:{domainname}\" is set. Details about this scope in https://docs.zitadel.ch/concepts#Reserved_Scopes
    bool hide_login_name_suffix = 3 [
        (grpc.gateway.protoc_gen_openapiv2.options.openapiv2_field) = {
            description: "hides the org suffix on the login form if the scope \"urn:zitadel:iam:org:domain:primary:{domainname}\" is set. Details about this scope in https://docs.zitadel.ch/concepts#Reserved_Scopes";
        }
    ];
    string warn_color = 4 [(validate.rules).string = {max_len: 50}];
    string background_color = 5 [(validate.rules).string = {max_len: 50}];
    string font_color = 6 [(validate.rules).string = {max_len: 50}];
    string primary_color_dark = 7 [(validate.rules).string = {max_len: 50}];
    string background_color_dark = 8 [(validate.rules).string = {max_len: 50}];
    string warn_color_dark = 9 [(validate.rules).string = {max_len: 50}];
    string font_color_dark = 10 [(validate.rules).string = {max_len: 50}];
    bool disable_watermark = 11;
}

message AddCustomLabelPolicyResponse {
    zitadel.v1.ObjectDetails details = 1;
}

message UpdateCustomLabelPolicyRequest {
    string primary_color = 1 [(validate.rules).string = {max_len: 50}];
    bool hide_login_name_suffix = 3 [
        (grpc.gateway.protoc_gen_openapiv2.options.openapiv2_field) = {
            description: "hides the org suffix on the login form if the scope \"urn:zitadel:iam:org:domain:primary:{domainname}\" is set. Details about this scope in https://docs.zitadel.ch/concepts#Reserved_Scopes";
        }
    ];
    string warn_color = 4 [(validate.rules).string = {max_len: 50}];
    string background_color = 5 [(validate.rules).string = {max_len: 50}];
    string font_color = 6 [(validate.rules).string = {max_len: 50}];
    string primary_color_dark = 7 [(validate.rules).string = {max_len: 50}];
    string background_color_dark = 8 [(validate.rules).string = {max_len: 50}];
    string warn_color_dark = 9 [(validate.rules).string = {max_len: 50}];
    string font_color_dark = 10 [(validate.rules).string = {max_len: 50}];
    bool disable_watermark = 11;
}

message UpdateCustomLabelPolicyResponse {
    zitadel.v1.ObjectDetails details = 1;
}

//This is an empty request
message ActivateCustomLabelPolicyRequest {}

message ActivateCustomLabelPolicyResponse {
    zitadel.v1.ObjectDetails details = 1;
}

//This is an empty request
message RemoveCustomLabelPolicyLogoRequest {}

message RemoveCustomLabelPolicyLogoResponse {
    zitadel.v1.ObjectDetails details = 1;
}

//This is an empty request
message RemoveCustomLabelPolicyLogoDarkRequest {}

message RemoveCustomLabelPolicyLogoDarkResponse {
    zitadel.v1.ObjectDetails details = 1;
}

//This is an empty request
message RemoveCustomLabelPolicyIconRequest {}

message RemoveCustomLabelPolicyIconResponse {
    zitadel.v1.ObjectDetails details = 1;
}

//This is an empty request
message RemoveCustomLabelPolicyIconDarkRequest {}

message RemoveCustomLabelPolicyIconDarkResponse {
    zitadel.v1.ObjectDetails details = 1;
}

//This is an empty request
message RemoveCustomLabelPolicyFontRequest {}

message RemoveCustomLabelPolicyFontResponse {
    zitadel.v1.ObjectDetails details = 1;
}

//This is an empty request
message ResetLabelPolicyToDefaultRequest {}

message ResetLabelPolicyToDefaultResponse {
    zitadel.v1.ObjectDetails details = 1;
}

message GetCustomInitMessageTextRequest {
    string language = 1 [(validate.rules).string = {min_len: 1, max_len: 200}];
}

message GetCustomInitMessageTextResponse {
    zitadel.text.v1.MessageCustomText custom_text = 1;
}

message GetDefaultInitMessageTextRequest {
    string language = 1 [(validate.rules).string = {min_len: 1, max_len: 200}];
}

message GetDefaultInitMessageTextResponse {
    zitadel.text.v1.MessageCustomText custom_text = 1;
}

message SetCustomInitMessageTextRequest {
    string language = 1 [
        (validate.rules).string = {min_len: 1, max_len: 200},
        (grpc.gateway.protoc_gen_openapiv2.options.openapiv2_field) = {
            example: "\"de\""
        }
    ];
    string title = 2 [(validate.rules).string = {max_len: 200}];
    string pre_header = 3 [(validate.rules).string = {max_len: 200}];
    string subject = 4 [(validate.rules).string = {max_len: 200}];
    string greeting = 5  [(validate.rules).string = {max_len: 200}];
    string text = 6 [(validate.rules).string = {max_len: 800}];
    string button_text = 7 [(validate.rules).string = {max_len: 200}];
    string footer_text = 8 [(validate.rules).string = {max_len: 200}];
}

message SetCustomInitMessageTextResponse {
    zitadel.v1.ObjectDetails details = 1;
}

message ResetCustomInitMessageTextToDefaultRequest {
    string language = 1 [(validate.rules).string = {min_len: 1, max_len: 200}];
}

message ResetCustomInitMessageTextToDefaultResponse {
    zitadel.v1.ObjectDetails details = 1;
}

message GetDefaultLoginTextsRequest {
    string language = 1 [(validate.rules).string = {min_len: 1, max_len: 200}];
}

message GetDefaultLoginTextsResponse {
    zitadel.text.v1.LoginCustomText custom_text = 1;
}

message GetCustomLoginTextsRequest {
    string language = 1 [(validate.rules).string = {min_len: 1, max_len: 200}];
}

message GetCustomLoginTextsResponse {
    zitadel.text.v1.LoginCustomText custom_text = 1;
}

message SetCustomLoginTextsRequest {
    string language = 1 [
        (validate.rules).string = {min_len: 1, max_len: 200},
        (grpc.gateway.protoc_gen_openapiv2.options.openapiv2_field) = {
            example: "\"de\""
        }
    ];
    zitadel.text.v1.SelectAccountScreenText select_account_text = 2;
    zitadel.text.v1.LoginScreenText login_text = 3;
    zitadel.text.v1.PasswordScreenText password_text = 4;
    zitadel.text.v1.UsernameChangeScreenText username_change_text = 5;
    zitadel.text.v1.UsernameChangeDoneScreenText username_change_done_text = 6;
    zitadel.text.v1.InitPasswordScreenText init_password_text = 7;
    zitadel.text.v1.InitPasswordDoneScreenText init_password_done_text = 8;
    zitadel.text.v1.EmailVerificationScreenText email_verification_text = 9;
    zitadel.text.v1.EmailVerificationDoneScreenText email_verification_done_text = 10;
    zitadel.text.v1.InitializeUserScreenText initialize_user_text = 11;
    zitadel.text.v1.InitializeUserDoneScreenText initialize_done_text = 12;
    zitadel.text.v1.InitMFAPromptScreenText init_mfa_prompt_text = 13;
    zitadel.text.v1.InitMFAOTPScreenText init_mfa_otp_text = 14;
    zitadel.text.v1.InitMFAU2FScreenText init_mfa_u2f_text = 15;
    zitadel.text.v1.InitMFADoneScreenText init_mfa_done_text = 16;
    zitadel.text.v1.MFAProvidersText mfa_providers_text = 17;
    zitadel.text.v1.VerifyMFAOTPScreenText verify_mfa_otp_text = 18;
    zitadel.text.v1.VerifyMFAU2FScreenText verify_mfa_u2f_text = 19;
    zitadel.text.v1.PasswordlessScreenText passwordless_text = 20;
    zitadel.text.v1.PasswordChangeScreenText password_change_text = 21;
    zitadel.text.v1.PasswordChangeDoneScreenText password_change_done_text = 22;
    zitadel.text.v1.PasswordResetDoneScreenText password_reset_done_text = 23;
    zitadel.text.v1.RegistrationOptionScreenText registration_option_text = 24;
    zitadel.text.v1.RegistrationUserScreenText registration_user_text = 25;
    zitadel.text.v1.RegistrationOrgScreenText registration_org_text = 26;
    zitadel.text.v1.LinkingUserDoneScreenText linking_user_done_text = 27;
    zitadel.text.v1.ExternalUserNotFoundScreenText external_user_not_found_text = 28;
    zitadel.text.v1.SuccessLoginScreenText success_login_text = 29;
    zitadel.text.v1.LogoutDoneScreenText logout_text = 30;
    zitadel.text.v1.FooterText footer_text = 31;
    zitadel.text.v1.PasswordlessPromptScreenText passwordless_prompt_text = 32;
    zitadel.text.v1.PasswordlessRegistrationScreenText passwordless_registration_text = 33;
    zitadel.text.v1.PasswordlessRegistrationDoneScreenText passwordless_registration_done_text = 34;
    zitadel.text.v1.ExternalRegistrationUserOverviewScreenText external_registration_user_overview_text = 35;
}

message SetCustomLoginTextsResponse {
    zitadel.v1.ObjectDetails details = 1;
}
message ResetCustomLoginTextsToDefaultRequest {
    string language = 1 [(validate.rules).string = {min_len: 1, max_len: 200}];
}

message ResetCustomLoginTextsToDefaultResponse {
    zitadel.v1.ObjectDetails details = 1;
}

message GetCustomPasswordResetMessageTextRequest {
    string language = 1 [(validate.rules).string = {min_len: 1, max_len: 200}];
}

message GetCustomPasswordResetMessageTextResponse {
    zitadel.text.v1.MessageCustomText custom_text = 1;
}

message GetDefaultPasswordResetMessageTextRequest {
    string language = 1 [(validate.rules).string = {min_len: 1, max_len: 200}];
}

message GetDefaultPasswordResetMessageTextResponse {
    zitadel.text.v1.MessageCustomText custom_text = 1;
}

message SetCustomPasswordResetMessageTextRequest {
    string language = 1 [
        (validate.rules).string = {min_len: 1, max_len: 200},
        (grpc.gateway.protoc_gen_openapiv2.options.openapiv2_field) = {
            example: "\"de\""
        }
    ];
    string title = 2 [(validate.rules).string = {max_len: 200}];
    string pre_header = 3 [(validate.rules).string = {max_len: 200}];
    string subject = 4 [(validate.rules).string = {max_len: 200}];
    string greeting = 5  [(validate.rules).string = {max_len: 200}];
    string text = 6 [(validate.rules).string = {max_len: 800}];
    string button_text = 7 [(validate.rules).string = {max_len: 200}];
    string footer_text = 8 [(validate.rules).string = {max_len: 200}];
}

message SetCustomPasswordResetMessageTextResponse {
    zitadel.v1.ObjectDetails details = 1;
}

message ResetCustomPasswordResetMessageTextToDefaultRequest {
    string language = 1 [(validate.rules).string = {min_len: 1, max_len: 200}];
}

message ResetCustomPasswordResetMessageTextToDefaultResponse {
    zitadel.v1.ObjectDetails details = 1;
}

message GetCustomVerifyEmailMessageTextRequest {
    string language = 1 [(validate.rules).string = {min_len: 1, max_len: 200}];
}

message GetCustomVerifyEmailMessageTextResponse {
    zitadel.text.v1.MessageCustomText custom_text = 1;
}

message GetDefaultVerifyEmailMessageTextRequest {
    string language = 1 [(validate.rules).string = {min_len: 1, max_len: 200}];
}

message GetDefaultVerifyEmailMessageTextResponse {
    zitadel.text.v1.MessageCustomText custom_text = 1;
}

message SetCustomVerifyEmailMessageTextRequest {
    string language = 1 [
        (validate.rules).string = {min_len: 1, max_len: 200},
        (grpc.gateway.protoc_gen_openapiv2.options.openapiv2_field) = {
            example: "\"de\""
        }
    ];
    string title = 2 [(validate.rules).string = {max_len: 200}];
    string pre_header = 3 [(validate.rules).string = {max_len: 200}];
    string subject = 4 [(validate.rules).string = {max_len: 200}];
    string greeting = 5  [(validate.rules).string = {max_len: 200}];
    string text = 6 [(validate.rules).string = {max_len: 800}];
    string button_text = 7 [(validate.rules).string = {max_len: 200}];
    string footer_text = 8 [(validate.rules).string = {max_len: 200}];
}

message SetCustomVerifyEmailMessageTextResponse {
    zitadel.v1.ObjectDetails details = 1;
}

message ResetCustomVerifyEmailMessageTextToDefaultRequest {
    string language = 1 [(validate.rules).string = {min_len: 1, max_len: 200}];
}

message ResetCustomVerifyEmailMessageTextToDefaultResponse {
    zitadel.v1.ObjectDetails details = 1;
}

message GetCustomVerifyPhoneMessageTextRequest {
    string language = 1 [(validate.rules).string = {min_len: 1, max_len: 200}];
}

message GetCustomVerifyPhoneMessageTextResponse {
    zitadel.text.v1.MessageCustomText custom_text = 1;
}

message GetDefaultVerifyPhoneMessageTextRequest {
    string language = 1 [(validate.rules).string = {min_len: 1, max_len: 200}];
}

message GetDefaultVerifyPhoneMessageTextResponse {
    zitadel.text.v1.MessageCustomText custom_text = 1;
}

message SetCustomVerifyPhoneMessageTextRequest {
    string language = 1 [
        (validate.rules).string = {min_len: 1, max_len: 200},
        (grpc.gateway.protoc_gen_openapiv2.options.openapiv2_field) = {
            example: "\"de\""
        }
    ];
    string title = 2 [(validate.rules).string = {max_len: 200}];
    string pre_header = 3 [(validate.rules).string = {max_len: 200}];
    string subject = 4 [(validate.rules).string = {max_len: 200}];
    string greeting = 5  [(validate.rules).string = {max_len: 200}];
    string text = 6 [(validate.rules).string = {max_len: 800}];
    string button_text = 7 [(validate.rules).string = {max_len: 200}];
    string footer_text = 8 [(validate.rules).string = {max_len: 200}];
}

message SetCustomVerifyPhoneMessageTextResponse {
    zitadel.v1.ObjectDetails details = 1;
}

message ResetCustomVerifyPhoneMessageTextToDefaultRequest {
    string language = 1 [(validate.rules).string = {min_len: 1, max_len: 200}];
}

message ResetCustomVerifyPhoneMessageTextToDefaultResponse {
    zitadel.v1.ObjectDetails details = 1;
}

message GetCustomDomainClaimedMessageTextRequest {
    string language = 1 [(validate.rules).string = {min_len: 1, max_len: 200}];
}

message GetCustomDomainClaimedMessageTextResponse {
    zitadel.text.v1.MessageCustomText custom_text = 1;
}

message GetDefaultDomainClaimedMessageTextRequest {
    string language = 1 [(validate.rules).string = {min_len: 1, max_len: 200}];
}

message GetDefaultDomainClaimedMessageTextResponse {
    zitadel.text.v1.MessageCustomText custom_text = 1;
}

message SetCustomDomainClaimedMessageTextRequest {
    string language = 1 [
        (validate.rules).string = {min_len: 1, max_len: 200},
        (grpc.gateway.protoc_gen_openapiv2.options.openapiv2_field) = {
            example: "\"de\""
        }
    ];
    string title = 2 [(validate.rules).string = {max_len: 200}];
    string pre_header = 3 [(validate.rules).string = {max_len: 200}];
    string subject = 4 [(validate.rules).string = {max_len: 200}];
    string greeting = 5  [(validate.rules).string = {max_len: 200}];
    string text = 6 [(validate.rules).string = {max_len: 800}];
    string button_text = 7 [(validate.rules).string = {max_len: 200}];
    string footer_text = 8 [(validate.rules).string = {max_len: 200}];
}

message SetCustomDomainClaimedMessageTextResponse {
    zitadel.v1.ObjectDetails details = 1;
}

//This is an empty request
message ResetCustomDomainClaimedMessageTextToDefaultRequest {
    string language = 1 [(validate.rules).string = {min_len: 1, max_len: 200}];
}

message ResetCustomDomainClaimedMessageTextToDefaultResponse {
    zitadel.v1.ObjectDetails details = 1;
}

message GetCustomPasswordlessRegistrationMessageTextRequest {
    string language = 1 [(validate.rules).string = {min_len: 1, max_len: 200}];
}

message GetCustomPasswordlessRegistrationMessageTextResponse {
    zitadel.text.v1.MessageCustomText custom_text = 1;
}

message GetDefaultPasswordlessRegistrationMessageTextRequest {
    string language = 1 [(validate.rules).string = {min_len: 1, max_len: 200}];
}

message GetDefaultPasswordlessRegistrationMessageTextResponse {
    zitadel.text.v1.MessageCustomText custom_text = 1;
}

message SetCustomPasswordlessRegistrationMessageTextRequest {
    string language = 1 [
        (validate.rules).string = {min_len: 1, max_len: 200},
        (grpc.gateway.protoc_gen_openapiv2.options.openapiv2_field) = {
            example: "\"de\""
        }
    ];
    string title = 2 [(validate.rules).string = {max_len: 200}];
    string pre_header = 3 [(validate.rules).string = {max_len: 200}];
    string subject = 4 [(validate.rules).string = {max_len: 200}];
    string greeting = 5  [(validate.rules).string = {max_len: 200}];
    string text = 6 [(validate.rules).string = {max_len: 800}];
    string button_text = 7 [(validate.rules).string = {max_len: 200}];
    string footer_text = 8 [(validate.rules).string = {max_len: 200}];
}

message SetCustomPasswordlessRegistrationMessageTextResponse {
    zitadel.v1.ObjectDetails details = 1;
}

message ResetCustomPasswordlessRegistrationMessageTextToDefaultRequest {
    string language = 1 [(validate.rules).string = {min_len: 1, max_len: 200}];
}

message ResetCustomPasswordlessRegistrationMessageTextToDefaultResponse {
    zitadel.v1.ObjectDetails details = 1;
}

message GetOrgIDPByIDRequest {
    string id = 1 [(validate.rules).string = {min_len: 1, max_len: 200}];
}

message GetOrgIDPByIDResponse {
    zitadel.idp.v1.IDP idp = 1;
}

message ListOrgIDPsRequest {
    //list limitations and ordering
    zitadel.v1.ListQuery query = 1;
    //the field the result is sorted
    zitadel.idp.v1.IDPFieldName sorting_column = 2;
    //criterias the client is looking for
    repeated IDPQuery queries = 3;
}

message IDPQuery {
    oneof query {
        option (validate.required) = true;

        zitadel.idp.v1.IDPIDQuery idp_id_query = 1;
        zitadel.idp.v1.IDPNameQuery idp_name_query = 2;
        zitadel.idp.v1.IDPOwnerTypeQuery owner_type_query = 3;
    }
}

message ListOrgIDPsResponse {
    zitadel.v1.ListDetails details = 1;
    zitadel.idp.v1.IDPFieldName sorting_column = 2;
    repeated zitadel.idp.v1.IDP result = 3;
}

message AddOrgOIDCIDPRequest {
    string name = 1 [
        (validate.rules).string = {min_len: 1, max_len: 200},
        (grpc.gateway.protoc_gen_openapiv2.options.openapiv2_field) = {
            example: "\"google\"";
        }
    ];
    zitadel.idp.v1.IDPStylingType styling_type = 2 [
        (validate.rules).enum = {defined_only: true},
        (grpc.gateway.protoc_gen_openapiv2.options.openapiv2_field) = {
            description: "some identity providers specify the styling of the button to their login";
        }
    ];

    string client_id = 3 [
        (validate.rules).string = {min_len: 1, max_len: 200},
        (grpc.gateway.protoc_gen_openapiv2.options.openapiv2_field) = {
            description: "client id generated by the identity provider";
        }
    ];
    string client_secret = 4 [
        (validate.rules).string = {min_len: 1, max_len: 200},
        (grpc.gateway.protoc_gen_openapiv2.options.openapiv2_field) = {
            description: "client secret generated by the identity provider";
        }
    ];
    string issuer = 5 [
        (validate.rules).string = {min_len: 1, max_len: 200},
        (grpc.gateway.protoc_gen_openapiv2.options.openapiv2_field) = {
            example: "\"https://accounts.google.com\"";
            description: "the oidc issuer of the identity provider";
        }
    ];
    repeated string scopes = 6 [
        (grpc.gateway.protoc_gen_openapiv2.options.openapiv2_field) = {
            example: "[\"openid\", \"profile\", \"email\"]";
            description: "the scopes requested by ZITADEL during the request on the identity provider";
        }
    ];
    zitadel.idp.v1.OIDCMappingField display_name_mapping = 7 [
        (validate.rules).enum = {defined_only: true},
        (grpc.gateway.protoc_gen_openapiv2.options.openapiv2_field) = {
            description: "definition which field is mapped to the display name of the user";
        }
    ];
    zitadel.idp.v1.OIDCMappingField username_mapping = 8 [
        (validate.rules).enum = {defined_only: true},
        (grpc.gateway.protoc_gen_openapiv2.options.openapiv2_field) = {
            description: "definition which field is mapped to the email of the user";
        }
    ];
    bool auto_register = 9;
}

message AddOrgOIDCIDPResponse {
    zitadel.v1.ObjectDetails details = 1;
    string idp_id = 2;
}

message AddOrgJWTIDPRequest {
    string name = 1 [
        (validate.rules).string = {min_len: 1, max_len: 200},
        (grpc.gateway.protoc_gen_openapiv2.options.openapiv2_field) = {
            example: "\"google\"";
        }
    ];
    zitadel.idp.v1.IDPStylingType styling_type = 2 [
        (validate.rules).enum = {defined_only: true},
        (grpc.gateway.protoc_gen_openapiv2.options.openapiv2_field) = {
            description: "some identity providers specify the styling of the button to their login";
        }
    ];
    string jwt_endpoint = 3 [
        (validate.rules).string = {min_len: 1, max_len: 200},
        (grpc.gateway.protoc_gen_openapiv2.options.openapiv2_field) = {
            example: "\"https://accounts.google.com\"";
            description: "the endpoint where the jwt can be extracted";
            min_length: 1;
            max_length: 200;
        }
    ];
    string issuer = 4 [
        (validate.rules).string = {min_len: 1, max_len: 200},
        (grpc.gateway.protoc_gen_openapiv2.options.openapiv2_field) = {
            example: "\"https://accounts.google.com\"";
            description: "the issuer of the jwt (for validation)";
            min_length: 1;
            max_length: 200;
        }
    ];
    string keys_endpoint = 5 [
        (validate.rules).string = {min_len: 1, max_len: 200},
        (grpc.gateway.protoc_gen_openapiv2.options.openapiv2_field) = {
            example: "\"https://accounts.google.com/keys\"";
            description: "the endpoint to the key (JWK) which are used to sign the JWT with";
            min_length: 1;
            max_length: 200;
        }
    ];
}

message AddOrgJWTIDPResponse {
    zitadel.v1.ObjectDetails details = 1;
    string idp_id = 2;
}

message DeactivateOrgIDPRequest {
    string idp_id = 1 [(validate.rules).string = {min_len: 1, max_len: 200}];
}

message DeactivateOrgIDPResponse {
    zitadel.v1.ObjectDetails details = 1;
}

message ReactivateOrgIDPRequest {
    string idp_id = 1 [(validate.rules).string = {min_len: 1, max_len: 200}];
}

message ReactivateOrgIDPResponse {
    zitadel.v1.ObjectDetails details = 1;
}

message RemoveOrgIDPRequest {
    string idp_id = 1 [(validate.rules).string = {min_len: 1, max_len: 200}];
}

//This is an empty response
message RemoveOrgIDPResponse {}

message UpdateOrgIDPRequest {
    string idp_id = 1 [(validate.rules).string = {min_len: 1, max_len: 200}];
    string name = 2 [
        (validate.rules).string = {min_len: 1, max_len: 200},
        (grpc.gateway.protoc_gen_openapiv2.options.openapiv2_field) = {
            example: "\"google\"";
        }
    ];
    zitadel.idp.v1.IDPStylingType styling_type = 3 [
        (validate.rules).enum = {defined_only: true},
        (grpc.gateway.protoc_gen_openapiv2.options.openapiv2_field) = {
            description: "some identity providers specify the styling of the button to their login";
        }
    ];
    bool auto_register = 4;
}

message UpdateOrgIDPResponse {
    zitadel.v1.ObjectDetails details = 1;
}

message UpdateOrgIDPOIDCConfigRequest {
    string idp_id = 1 [
        (validate.rules).string = {min_len: 1, max_len: 200},
        (grpc.gateway.protoc_gen_openapiv2.options.openapiv2_field) = {
            example: "\"69629023906488334\"";
        }
    ];

    string client_id = 2 [
        (validate.rules).string = {min_len: 1, max_len: 200},
        (grpc.gateway.protoc_gen_openapiv2.options.openapiv2_field) = {
            description: "client id generated by the identity provider";
        }
    ];
    string client_secret = 3 [
        (validate.rules).string = {max_len: 200},
        (grpc.gateway.protoc_gen_openapiv2.options.openapiv2_field) = {
            description: "client secret generated by the identity provider. If empty the secret is not overwritten";
        }
    ];
    string issuer = 4 [
        (validate.rules).string = {min_len: 1, max_len: 200},
        (grpc.gateway.protoc_gen_openapiv2.options.openapiv2_field) = {
            example: "\"https://accounts.google.com\"";
            description: "the oidc issuer of the identity provider";
        }
    ];
    repeated string scopes = 5 [
        (grpc.gateway.protoc_gen_openapiv2.options.openapiv2_field) = {
            example: "[\"openid\", \"profile\", \"email\"]";
            description: "the scopes requested by ZITADEL during the request on the identity provider";
        }
    ];
    zitadel.idp.v1.OIDCMappingField display_name_mapping = 6 [
        (validate.rules).enum = {defined_only: true},
        (grpc.gateway.protoc_gen_openapiv2.options.openapiv2_field) = {
            description: "definition which field is mapped to the display name of the user";
        }
    ];
    zitadel.idp.v1.OIDCMappingField username_mapping = 7 [
        (validate.rules).enum = {defined_only: true},
        (grpc.gateway.protoc_gen_openapiv2.options.openapiv2_field) = {
            description: "definition which field is mapped to the email of the user";
        }
    ];
}

message UpdateOrgIDPOIDCConfigResponse {
    zitadel.v1.ObjectDetails details = 1;
}

<<<<<<< HEAD

message UpdateOrgIDPJWTConfigRequest {
    string idp_id = 1 [
        (validate.rules).string = {min_len: 1, max_len: 200},
        (grpc.gateway.protoc_gen_openapiv2.options.openapiv2_field) = {
            example: "\"69629023906488334\"";
        }
    ];
    string jwt_endpoint = 2 [
        (validate.rules).string = {min_len: 1, max_len: 200},
        (grpc.gateway.protoc_gen_openapiv2.options.openapiv2_field) = {
            example: "\"https://accounts.google.com\"";
            description: "the endpoint where the jwt can be extracted";
            min_length: 1;
            max_length: 200;
        }
    ];
    string issuer = 3 [
        (validate.rules).string = {min_len: 1, max_len: 200},
        (grpc.gateway.protoc_gen_openapiv2.options.openapiv2_field) = {
            example: "\"https://accounts.google.com\"";
            description: "the issuer of the jwt (for validation)";
            min_length: 1;
            max_length: 200;
        }
    ];
    string keys_endpoint = 4 [
        (validate.rules).string = {min_len: 1, max_len: 200},
        (grpc.gateway.protoc_gen_openapiv2.options.openapiv2_field) = {
            example: "\"https://accounts.google.com/keys\"";
            description: "the endpoint to the key (JWK) which are used to sign the JWT with";
            min_length: 1;
            max_length: 200;
        }
    ];
}

message UpdateOrgIDPJWTConfigResponse {
=======
message ListActionsRequest {
    //list limitations and ordering
    zitadel.v1.ListQuery query = 1;
    //the field the result is sorted
    zitadel.action.v1.ActionFieldName sorting_column = 2;
    //criteria the client is looking for
    repeated ActionQuery queries = 3;
}

message ActionQuery {
    oneof query {
        option (validate.required) = true;

        zitadel.action.v1.ActionIDQuery action_id_query = 1;
        zitadel.action.v1.ActionNameQuery action_name_query = 2;
        zitadel.action.v1.ActionStateQuery action_state_query = 3;
    }
}

message ListActionsResponse {
    zitadel.v1.ListDetails details = 1;
    zitadel.action.v1.ActionFieldName sorting_column = 2;
    repeated zitadel.action.v1.Action result = 3;
}

message CreateActionRequest {
    string name = 1 [
        (validate.rules).string = {min_len: 1, max_len: 200},
        (grpc.gateway.protoc_gen_openapiv2.options.openapiv2_field) = {
            example: "\"log context\"";
        }
    ];
    string script = 2 [
        (validate.rules).string = {min_len: 1, max_len: 2000},
         (grpc.gateway.protoc_gen_openapiv2.options.openapiv2_field) = {
             example: "\"function log(context, calls){console.log(context)}\"";
         }
    ];
    google.protobuf.Duration timeout = 3 [
        (validate.rules).duration = {gte: {}, lte: {seconds: 20}},
        (grpc.gateway.protoc_gen_openapiv2.options.openapiv2_field) = {
            description: "after which time the action will be terminated if not finished";
        }
    ];
    bool allowed_to_fail = 4 [
        (grpc.gateway.protoc_gen_openapiv2.options.openapiv2_field) = {
            description: "when true, the next action will be called even if this action fails";
        }
    ];
}

message CreateActionResponse {
    zitadel.v1.ObjectDetails details = 1;
    string id = 2;
}

message GetActionRequest {
    string id = 1;
}

message GetActionResponse {
    zitadel.action.v1.Action action = 1;
}

message UpdateActionRequest {
    string id = 1 [
        (validate.rules).string = {min_len: 1, max_len: 200},
        (grpc.gateway.protoc_gen_openapiv2.options.openapiv2_field) = {
            example: "\"69629023906488334\"";
        }
    ];
    string name = 2 [
        (validate.rules).string = {min_len: 1, max_len: 200},
        (grpc.gateway.protoc_gen_openapiv2.options.openapiv2_field) = {
            example: "\"log context\"";
        }
    ];
    string script = 3 [
        (validate.rules).string = {min_len: 1, max_len: 2000},
         (grpc.gateway.protoc_gen_openapiv2.options.openapiv2_field) = {
             example: "\"function log(context, calls){console.log(context)}\"";
         }
    ];
    google.protobuf.Duration timeout = 4 [
        (validate.rules).duration = {gte: {}, lte: {seconds: 20}},
        (grpc.gateway.protoc_gen_openapiv2.options.openapiv2_field) = {
            description: "after which time the action will be terminated if not finished";
        }
    ];
    bool allowed_to_fail = 5 [
        (grpc.gateway.protoc_gen_openapiv2.options.openapiv2_field) = {
            description: "when true, the next action will be called even if this action fails";
        }
    ];
}

message UpdateActionResponse {
    zitadel.v1.ObjectDetails details = 1;
}

message DeleteActionRequest {
    string id = 1;
}

message DeleteActionResponse {}

message DeactivateActionRequest {
    string id = 1;
}

message DeactivateActionResponse {
    zitadel.v1.ObjectDetails details = 1;
}

message ReactivateActionRequest {
    string id = 1;
}

message ReactivateActionResponse {
    zitadel.v1.ObjectDetails details = 1;
}

message GetFlowRequest {
    zitadel.action.v1.FlowType type = 1;
}

message GetFlowResponse {
    zitadel.action.v1.Flow flow = 1;
}

message ClearFlowRequest {
    zitadel.action.v1.FlowType type = 1;
}

message ClearFlowResponse {
    zitadel.v1.ObjectDetails details = 1;
}

message SetTriggerActionsRequest {
    zitadel.action.v1.FlowType flow_type = 1;
    zitadel.action.v1.TriggerType trigger_type = 2;
    repeated string action_ids = 3;
}

message SetTriggerActionsResponse {
>>>>>>> 4b3ba44c
    zitadel.v1.ObjectDetails details = 1;
}<|MERGE_RESOLUTION|>--- conflicted
+++ resolved
@@ -2699,24 +2699,26 @@
         };
     }
 
-<<<<<<< HEAD
     // Change JWT identity provider configuration of the organisation
     rpc UpdateOrgIDPJWTConfig(UpdateOrgIDPJWTConfigRequest) returns (UpdateOrgIDPJWTConfigResponse) {
         option (google.api.http) = {
             put: "/idps/{idp_id}/jwt_config"
-=======
-    rpc ListActions(ListActionsRequest) returns (ListActionsResponse) {
-        option (google.api.http) = {
-            post: "/actions/_search"
->>>>>>> 4b3ba44c
-            body: "*"
-        };
-
-        option (zitadel.v1.auth_option) = {
-<<<<<<< HEAD
+            body: "*"
+        };
+
+        option (zitadel.v1.auth_option) = {
             permission: "org.idp.write"
             feature: "login_policy.idp"
-=======
+        };
+    }
+
+    rpc ListActions(ListActionsRequest) returns (ListActionsResponse) {
+        option (google.api.http) = {
+            post: "/actions/_search"
+            body: "*"
+        };
+
+        option (zitadel.v1.auth_option) = {
             permission: "org.action.read"
             feature: "actions"
         };
@@ -2824,7 +2826,6 @@
         option (zitadel.v1.auth_option) = {
             permission: "org.flow.write"
             feature: "actions"
->>>>>>> 4b3ba44c
         };
     }
 }
@@ -5177,7 +5178,6 @@
     zitadel.v1.ObjectDetails details = 1;
 }
 
-<<<<<<< HEAD
 
 message UpdateOrgIDPJWTConfigRequest {
     string idp_id = 1 [
@@ -5216,7 +5216,9 @@
 }
 
 message UpdateOrgIDPJWTConfigResponse {
-=======
+    zitadel.v1.ObjectDetails details = 1;
+}
+
 message ListActionsRequest {
     //list limitations and ordering
     zitadel.v1.ListQuery query = 1;
@@ -5362,6 +5364,5 @@
 }
 
 message SetTriggerActionsResponse {
->>>>>>> 4b3ba44c
     zitadel.v1.ObjectDetails details = 1;
 }