--- conflicted
+++ resolved
@@ -1,350 +1,227 @@
 <cnsl-detail-layout [backRouterLink]="[ serviceType === PolicyComponentServiceType.ADMIN ? '/iam/policies' : '/org']"
-    [title]="'POLICY.LOGIN_POLICY.TITLE' | translate"
-    [description]="(serviceType === PolicyComponentServiceType.MGMT ? 'POLICY.LOGIN_POLICY.DESCRIPTIONCREATEMGMT' : PolicyComponentServiceType.ADMIN ? 'POLICY.LOGIN_POLICY.DESCRIPTIONCREATEADMIN' : '') | translate">
-    <cnsl-info-section *ngIf="isDefault"> {{'POLICY.DEFAULTLABEL' | translate}}</cnsl-info-section>
-
-    <div class="spinner-wr">
-        <mat-spinner diameter="30" *ngIf="loading" color="primary"></mat-spinner>
-    </div>
-<<<<<<< HEAD
-    <ng-container *ngIf="serviceType === PolicyComponentServiceType.MGMT">
-        <ng-template cnslHasRole [hasRole]="['policy.delete']">
-            <button *ngIf="!isDefault" color="primary" matTooltip="{{'POLICY.RESET' | translate}}" color="warn" (click)="removePolicy()"
-                mat-stroked-button>
-                {{'POLICY.RESET' | translate}}
-            </button>
-        </ng-template>
-
-        <ng-template cnslHasRole [hasRole]="['policy.write']">
-            <button *ngIf="isDefault" color="primary" matTooltip="{{'POLICY.CREATECUSTOM' | translate}}" (click)="savePolicy()"
-                mat-raised-button>
-                {{'POLICY.CREATECUSTOM' | translate}}
-            </button>
-        </ng-template>
-    </ng-container>
-
-    <div class="content" *ngIf="loginData">
-        <div class="row">
-            <mat-slide-toggle class="toggle" color="primary" [disabled]="disabled || serviceType === PolicyComponentServiceType.MGMT && (['login_policy.username_login'] | hasFeature | async) === false" ngDefaultControl
-                [(ngModel)]="loginData.allowUsernamePassword">
-                {{'POLICY.DATA.ALLOWUSERNAMEPASSWORD' | translate}}
-            </mat-slide-toggle>
-
-            <cnsl-info-section *ngIf="serviceType === PolicyComponentServiceType.MGMT && (['login_policy.username_login'] | hasFeature | async) === false; else usernameInfo" [featureLink]="['/org/features']" class="info" [type]="InfoSectionType.WARN">
-              <span [innerHTML]="'FEATURES.NOTAVAILABLE' | translate: ({value: 'login_policy.username_login'})"></span>
-            </cnsl-info-section>
-
-            <ng-template #usernameInfo>
-                <cnsl-info-section class="info">
-                    {{'POLICY.DATA.ALLOWUSERNAMEPASSWORD_DESC' | translate}}
-                </cnsl-info-section>
-            </ng-template>
-        </div>
-        <div class="row">
-            <mat-slide-toggle class="toggle" color="primary"
-                [disabled]="disabled || (serviceType === PolicyComponentServiceType.MGMT && (['login_policy.registration'] | hasFeature | async) === false)"
-                ngDefaultControl [(ngModel)]="loginData.allowRegister">
-                {{'POLICY.DATA.ALLOWREGISTER' | translate}}
-            </mat-slide-toggle>
-
-            <cnsl-info-section *ngIf="serviceType === PolicyComponentServiceType.MGMT && (['login_policy.registration'] | hasFeature | async) === false; else regInfo" [featureLink]="['/org/features']" class="info" [type]="InfoSectionType.WARN">
-              <span [innerHTML]="'FEATURES.NOTAVAILABLE' | translate: ({value: 'login_policy.registration'})"></span>
-            </cnsl-info-section>
-=======
-
-    <ng-container *ngIf="serviceType === PolicyComponentServiceType.MGMT">
-      <ng-template appHasRole [appHasRole]="['policy.delete']">
-          <button *ngIf="!isDefault" [disabled]="serviceType == PolicyComponentServiceType.MGMT && (['login_policy'] | hasFeature | async) == false" color="primary" matTooltip="{{'POLICY.RESET' | translate}}" color="warn" (click)="removePolicy()"
-              mat-stroked-button>
-              {{'POLICY.RESET' | translate}}
-          </button>
-      </ng-template>
-
-      <ng-template appHasRole [appHasRole]="['policy.write']">
-          <button *ngIf="isDefault" [disabled]="serviceType == PolicyComponentServiceType.MGMT && (['login_policy'] | hasFeature | async) == false"  color="primary" matTooltip="{{'POLICY.CREATECUSTOM' | translate}}" (click)="savePolicy()"
-              mat-raised-button>
-              {{'POLICY.CREATECUSTOM' | translate}}
-          </button>
-      </ng-template>
+  [title]="'POLICY.LOGIN_POLICY.TITLE' | translate"
+  [description]="(serviceType === PolicyComponentServiceType.MGMT ? 'POLICY.LOGIN_POLICY.DESCRIPTIONCREATEMGMT' : PolicyComponentServiceType.ADMIN ? 'POLICY.LOGIN_POLICY.DESCRIPTIONCREATEADMIN' : '') | translate">
+  <cnsl-info-section *ngIf="isDefault"> {{'POLICY.DEFAULTLABEL' | translate}}</cnsl-info-section>
+
+  <div class="spinner-wr">
+    <mat-spinner diameter="30" *ngIf="loading" color="primary"></mat-spinner>
+  </div>
+
+  <ng-container *ngIf="serviceType === PolicyComponentServiceType.MGMT">
+    <ng-template cnslHasRole [hasRole]="['policy.delete']">
+      <button *ngIf="!isDefault" color="primary" matTooltip="{{'POLICY.RESET' | translate}}" color="warn"
+        (click)="removePolicy()" mat-stroked-button>
+        {{'POLICY.RESET' | translate}}
+      </button>
+    </ng-template>
+
+    <ng-template cnslHasRole [hasRole]="['policy.write']">
+      <button *ngIf="isDefault" color="primary" matTooltip="{{'POLICY.CREATECUSTOM' | translate}}"
+        (click)="savePolicy()" mat-raised-button>
+        {{'POLICY.CREATECUSTOM' | translate}}
+      </button>
+    </ng-template>
   </ng-container>
 
-
-    <app-card title="{{ 'IDP.LIST.ACTIVETITLE' | translate }}"
-          [expanded]="true">
-
-        <cnsl-info-section *ngIf="serviceType == PolicyComponentServiceType.MGMT && (['login_policy.idp'] | hasFeature | async) == false" [featureLink]="['/org/features']" class="info" type="WARN">
-          <span [innerHTML]="'FEATURES.NOTAVAILABLE' | translate: ({value: 'login_policy.idp'})"></span>
-        </cnsl-info-section>
-        
-          <cnsl-login-policy-idps [serviceType]="serviceType" [service]="service" [disabled]="disabled || (serviceType == PolicyComponentServiceType.MGMT && (['login_policy.idp'] | hasFeature | async) == false)"></cnsl-login-policy-idps>
-    </app-card>
-
-      <app-card title="{{ 'MFA.LIST.MULTIFACTORTITLE' | translate }}" description="{{'MFA.LIST.MULTIFACTORDESCRIPTION' | translate}}" [expanded]="false">
-        <cnsl-info-section *ngIf="serviceType == PolicyComponentServiceType.MGMT && (['login_policy.factors'] | hasFeature | async) == false" [featureLink]="['/org/features']" class="info" type="WARN">
-          <span [innerHTML]="'FEATURES.NOTAVAILABLE' | translate: ({value: 'login_policy.factors'})"></span>
-        </cnsl-info-section>
->>>>>>> 1c20ea5a
-
-        <app-mfa-table [service]="service" [serviceType]="serviceType"
-            [componentType]="LoginMethodComponentType.MultiFactor"
-            [disabled]="(([serviceType == PolicyComponentServiceType.ADMIN ? 'iam.policy.write' : serviceType == PolicyComponentServiceType.MGMT ? 'policy.write' : ''] | hasRole | async) == false) || (serviceType == PolicyComponentServiceType.MGMT && (['login_policy.factors'] | hasFeature | async) == false)">
-        </app-mfa-table>
-      </app-card>
-
-    <app-card title="{{ 'MFA.LIST.SECONDFACTORTITLE' | translate }}" description="{{'MFA.LIST.SECONDFACTORDESCRIPTION' | translate}}" [expanded]="false">
-      <cnsl-info-section *ngIf="serviceType == PolicyComponentServiceType.MGMT && (['login_policy.factors'] | hasFeature | async) == false" [featureLink]="['/org/features']" class="info" type="WARN">
-        <span [innerHTML]="'FEATURES.NOTAVAILABLE' | translate: ({value: 'login_policy.factors'})"></span>
-      </cnsl-info-section>
-
-      <app-mfa-table [service]="service" [serviceType]="serviceType"
-          [componentType]="LoginMethodComponentType.SecondFactor"
-          [disabled]="([serviceType == PolicyComponentServiceType.ADMIN ? 'iam.policy.write' : serviceType == PolicyComponentServiceType.MGMT ? 'policy.write' : ''] | hasRole | async) == false || (serviceType == PolicyComponentServiceType.MGMT && (['login_policy.factors'] | hasFeature | async) == false)">
-      </app-mfa-table>
-    </app-card>
-
-    <app-card title="{{ 'POLICY.LOGIN_POLICY.ADVANCED' | translate }}" [expanded]="false">
-      <div class="content" *ngIf="loginData">
-          <div class="row">
-              <mat-slide-toggle class="toggle" color="primary" [disabled]="disabled || serviceType == PolicyComponentServiceType.MGMT && (['login_policy.username_login'] | hasFeature | async) == false" ngDefaultControl
-                  [(ngModel)]="loginData.allowUsernamePassword">
-                  {{'POLICY.DATA.ALLOWUSERNAMEPASSWORD' | translate}}
-              </mat-slide-toggle>
-
-              <cnsl-info-section *ngIf="serviceType == PolicyComponentServiceType.MGMT && (['login_policy.username_login'] | hasFeature | async) == false; else usernameInfo" [featureLink]="['/org/features']" class="info" type="WARN">
-                <span [innerHTML]="'FEATURES.NOTAVAILABLE' | translate: ({value: 'login_policy.username_login'})"></span>
-              </cnsl-info-section>
-
-              <ng-template #usernameInfo>
-                  <cnsl-info-section class="info">
-                      {{'POLICY.DATA.ALLOWUSERNAMEPASSWORD_DESC' | translate}}
-                  </cnsl-info-section>
-              </ng-template>
-          </div>
-          <div class="row">
-              <mat-slide-toggle class="toggle" color="primary"
-                  [disabled]="disabled || (serviceType == PolicyComponentServiceType.MGMT && (['login_policy.registration'] | hasFeature | async) == false)"
-                  ngDefaultControl [(ngModel)]="loginData.allowRegister">
-                  {{'POLICY.DATA.ALLOWREGISTER' | translate}}
-              </mat-slide-toggle>
-
-              <cnsl-info-section *ngIf="serviceType == PolicyComponentServiceType.MGMT && (['login_policy.registration'] | hasFeature | async) == false; else regInfo" [featureLink]="['/org/features']" class="info" type="WARN">
-                <span [innerHTML]="'FEATURES.NOTAVAILABLE' | translate: ({value: 'login_policy.registration'})"></span>
-              </cnsl-info-section>
-
-              <ng-template #regInfo>
-                  <cnsl-info-section class="info">
-                      {{'POLICY.DATA.ALLOWREGISTER_DESC' | translate}}
-                  </cnsl-info-section>
-              </ng-template>
-          </div>
-          <div class="row">
-              <mat-slide-toggle class="toggle" color="primary" [disabled]="disabled || serviceType == PolicyComponentServiceType.MGMT && (['login_policy.idp'] | hasFeature | async) == false" ngDefaultControl
-                  [(ngModel)]="loginData.allowExternalIdp">
-                  {{'POLICY.DATA.ALLOWEXTERNALIDP' | translate}}
-              </mat-slide-toggle>
-
-              <cnsl-info-section *ngIf="serviceType == PolicyComponentServiceType.MGMT && (['login_policy.idp'] | hasFeature | async) == false; else idpInfo" [featureLink]="['/org/features']" class="info" type="WARN">
-                <span [innerHTML]="'FEATURES.NOTAVAILABLE' | translate: ({value: 'login_policy.idp'})"></span>
-              </cnsl-info-section>
-
-              <ng-template #idpInfo>
-                  <cnsl-info-section class="info">
-                      {{'POLICY.DATA.ALLOWEXTERNALIDP_DESC' | translate}}
-                  </cnsl-info-section>
-              </ng-template>
-          </div>
-          <div class="row">
-              <mat-slide-toggle class="toggle" color="primary" [disabled]="disabled || serviceType == PolicyComponentServiceType.MGMT && (['login_policy.factors'] | hasFeature | async) == false" ngDefaultControl
-                  [(ngModel)]="loginData.forceMfa">
-                  {{'POLICY.DATA.FORCEMFA' | translate}}
-              </mat-slide-toggle>
-
-              <cnsl-info-section *ngIf="serviceType == PolicyComponentServiceType.MGMT && (['login_policy.factors'] | hasFeature | async) == false; else factorsInfo" [featureLink]="['/org/features']" class="info" type="WARN">
-                <span [innerHTML]="'FEATURES.NOTAVAILABLE' | translate: ({value: 'login_policy.factors'})"></span>
-              </cnsl-info-section>
-
-              <ng-template #factorsInfo>
-                  <cnsl-info-section class="info">
-                      {{'POLICY.DATA.FORCEMFA_DESC' | translate}}
-                  </cnsl-info-section>
-              </ng-template>
-          </div>
-        <div class="row">
-<<<<<<< HEAD
-            <mat-slide-toggle class="toggle" color="primary" [disabled]="disabled || serviceType === PolicyComponentServiceType.MGMT && (['login_policy.idp'] | hasFeature | async) === false" ngDefaultControl
-                [(ngModel)]="loginData.allowExternalIdp">
-                {{'POLICY.DATA.ALLOWEXTERNALIDP' | translate}}
-            </mat-slide-toggle>
-
-            <cnsl-info-section *ngIf="serviceType === PolicyComponentServiceType.MGMT && (['login_policy.idp'] | hasFeature | async) === false; else idpInfo" [featureLink]="['/org/features']" class="info" [type]="InfoSectionType.WARN">
-              <span [innerHTML]="'FEATURES.NOTAVAILABLE' | translate: ({value: 'login_policy.idp'})"></span>
-            </cnsl-info-section>
-
-            <ng-template #idpInfo>
-                <cnsl-info-section class="info">
-                    {{'POLICY.DATA.ALLOWEXTERNALIDP_DESC' | translate}}
-                </cnsl-info-section>
-            </ng-template>
-        </div>
-        <div class="row">
-            <mat-slide-toggle class="toggle" color="primary" [disabled]="disabled || serviceType === PolicyComponentServiceType.MGMT && (['login_policy.factors'] | hasFeature | async) === false" ngDefaultControl
-                [(ngModel)]="loginData.forceMfa">
-                {{'POLICY.DATA.FORCEMFA' | translate}}
-            </mat-slide-toggle>
-
-            <cnsl-info-section *ngIf="serviceType === PolicyComponentServiceType.MGMT && (['login_policy.factors'] | hasFeature | async) === false; else factorsInfo" [featureLink]="['/org/features']" class="info" [type]="InfoSectionType.WARN">
-              <span [innerHTML]="'FEATURES.NOTAVAILABLE' | translate: ({value: 'login_policy.factors'})"></span>
-=======
-          <mat-slide-toggle class="toggle" color="primary" [disabled]="disabled || serviceType == PolicyComponentServiceType.MGMT && (['login_policy.password_reset'] | hasFeature | async) == false" ngDefaultControl
-                            [(ngModel)]="loginData.hidePasswordReset">
-            {{'POLICY.DATA.HIDEPASSWORDRESET' | translate}}
-          </mat-slide-toggle>
-
-          <cnsl-info-section *ngIf="serviceType == PolicyComponentServiceType.MGMT && (['login_policy.password_reset'] | hasFeature | async) == false; else passwordResetInfo" [featureLink]="['/org/features']" class="info" type="WARN">
-            <span [innerHTML]="'FEATURES.NOTAVAILABLE' | translate: ({value: 'login_policy.password_reset'})"></span>
-          </cnsl-info-section>
-
-          <ng-template #passwordResetInfo>
-            <cnsl-info-section class="info">
-              {{'POLICY.DATA.HIDEPASSWORDRESET_DESC' | translate}}
->>>>>>> 1c20ea5a
-            </cnsl-info-section>
-          </ng-template>
-        </div>
-<<<<<<< HEAD
-      <div class="row">
-        <mat-slide-toggle class="toggle" color="primary" [disabled]="disabled || serviceType === PolicyComponentServiceType.MGMT && (['login_policy.password_reset'] | hasFeature | async) === false" ngDefaultControl
-                          [(ngModel)]="loginData.hidePasswordReset">
-          {{'POLICY.DATA.HIDEPASSWORDRESET' | translate}}
-        </mat-slide-toggle>
-
-        <cnsl-info-section *ngIf="serviceType === PolicyComponentServiceType.MGMT && (['login_policy.password_reset'] | hasFeature | async) === false; else passwordResetInfo" [featureLink]="['/org/features']" class="info" [type]="InfoSectionType.WARN">
-          <span [innerHTML]="'FEATURES.NOTAVAILABLE' | translate: ({value: 'login_policy.password_reset'})"></span>
-        </cnsl-info-section>
-=======
->>>>>>> 1c20ea5a
-
-          <div class="row">
-              <cnsl-form-field class="form-field" label="Access Code" required="true">
-                  <cnsl-label>{{'LOGINPOLICY.PASSWORDLESS' | translate}}</cnsl-label>
-                  <mat-select [(ngModel)]="loginData.passwordlessType"
-                      [disabled]="disabled || (serviceType == PolicyComponentServiceType.MGMT && (['login_policy.passwordless'] | hasFeature | async) == false)">
-                      <mat-option *ngFor="let pt of passwordlessTypes" [value]="pt">
-                          {{'LOGINPOLICY.PASSWORDLESSTYPE.'+pt | translate}}
-                      </mat-option>
-                  </mat-select>
-              </cnsl-form-field>
-
-              <cnsl-info-section *ngIf="serviceType == PolicyComponentServiceType.MGMT && (['login_policy.passwordless'] | hasFeature | async) == false" [featureLink]="['/org/features']" class="info" type="WARN">
-                <span [innerHTML]="'FEATURES.NOTAVAILABLE' | translate: ({value: 'login_policy.passwordless'})"></span>
-              </cnsl-info-section>
-          </div>
-      </div>
-<<<<<<< HEAD
-
-        <div class="row">
-            <cnsl-form-field class="form-field" label="Access Code" required="true">
-                <cnsl-label>{{'LOGINPOLICY.PASSWORDLESS' | translate}}</cnsl-label>
-                <mat-select [(ngModel)]="loginData.passwordlessType"
-                    [disabled]="disabled || (serviceType === PolicyComponentServiceType.MGMT && (['login_policy.passwordless'] | hasFeature | async) === false)">
-                    <mat-option *ngFor="let pt of passwordlessTypes" [value]="pt">
-                        {{'LOGINPOLICY.PASSWORDLESSTYPE.'+pt | translate}}
-                    </mat-option>
-                </mat-select>
-            </cnsl-form-field>
-
-            <cnsl-info-section *ngIf="serviceType === PolicyComponentServiceType.MGMT && (['login_policy.passwordless'] | hasFeature | async) === false" [featureLink]="['/org/features']" class="info" [type]="InfoSectionType.WARN">
-              <span [innerHTML]="'FEATURES.NOTAVAILABLE' | translate: ({value: 'login_policy.passwordless'})"></span>
-            </cnsl-info-section>
-        </div>
-    </div>
-=======
-    </app-card>
->>>>>>> 1c20ea5a
-
-    <button [disabled]="disabled" class="save-button" (click)="savePolicy()" color="primary" type="submit"
-        mat-raised-button>{{ 'ACTIONS.SAVE' | translate }}</button>
-
-    <div class="divider"></div>
-
-<<<<<<< HEAD
-    <ng-container *ngIf="!isDefault">
-        <h3 class="subheader">{{ 'MFA.LIST.MULTIFACTORTITLE' | translate }}</h3>
-        <p class="subdesc">{{ 'MFA.LIST.MULTIFACTORDESCRIPTION' | translate }}</p>
-
-        <cnsl-info-section *ngIf="serviceType === PolicyComponentServiceType.MGMT && (['login_policy.factors'] | hasFeature | async) === false" [featureLink]="['/org/features']" class="info" [type]="InfoSectionType.WARN">
-          <span [innerHTML]="'FEATURES.NOTAVAILABLE' | translate: ({value: 'login_policy.factors'})"></span>
-        </cnsl-info-section>
-
-        <cnsl-mfa-table [service]="service" [serviceType]="serviceType"
-            [componentType]="LoginMethodComponentType.MultiFactor"
-            [disabled]="(([serviceType === PolicyComponentServiceType.ADMIN ? 'iam.policy.write' : serviceType === PolicyComponentServiceType.MGMT ? 'policy.write' : ''] | hasRole | async) === false) || (serviceType === PolicyComponentServiceType.MGMT && (['login_policy.factors'] | hasFeature | async) === false)">
-        </cnsl-mfa-table>
-
-        <h3 class="subheader">{{ 'MFA.LIST.SECONDFACTORTITLE' | translate }}</h3>
-        <p class="subdesc">{{ 'MFA.LIST.SECONDFACTORDESCRIPTION' | translate }}</p>
-
-        <cnsl-info-section *ngIf="serviceType === PolicyComponentServiceType.MGMT && (['login_policy.factors'] | hasFeature | async) === false" [featureLink]="['/org/features']" class="info" [type]="InfoSectionType.WARN">
-          <span [innerHTML]="'FEATURES.NOTAVAILABLE' | translate: ({value: 'login_policy.factors'})"></span>
-        </cnsl-info-section>
-
-        <cnsl-mfa-table [service]="service" [serviceType]="serviceType"
-            [componentType]="LoginMethodComponentType.SecondFactor"
-            [disabled]="([serviceType === PolicyComponentServiceType.ADMIN ? 'iam.policy.write' : serviceType === PolicyComponentServiceType.MGMT ? 'policy.write' : ''] | hasRole | async) === false || (serviceType === PolicyComponentServiceType.MGMT && (['login_policy.factors'] | hasFeature | async) === false)">
-        </cnsl-mfa-table>
-    </ng-container>
-
-    <h3 class="subheader">{{'LOGINPOLICY.IDPS' | translate}}</h3>
-
-    <cnsl-info-section *ngIf="serviceType === PolicyComponentServiceType.MGMT && (['login_policy.idp'] | hasFeature | async) === false" [featureLink]="['/org/features']" class="info" [type]="InfoSectionType.WARN">
+  <cnsl-card title="{{ 'IDP.LIST.ACTIVETITLE' | translate }}" [expanded]="true">
+    <cnsl-info-section
+      *ngIf="serviceType == PolicyComponentServiceType.MGMT && (['login_policy.idp'] | hasFeature | async) == false"
+      [featureLink]="['/org/features']" class="info" [type]="InfoSectionType.WARN">
       <span [innerHTML]="'FEATURES.NOTAVAILABLE' | translate: ({value: 'login_policy.idp'})"></span>
     </cnsl-info-section>
 
-    <div class="idps">
-        <div class="idp"
-            [ngClass]="{'disabled': (disabled || (serviceType === PolicyComponentServiceType.MGMT && (['login_policy.idp'] | hasFeature | async) === false))}"
-            *ngFor="let idp of idps">
-            <button
-                [disabled]="disabled || (serviceType === PolicyComponentServiceType.MGMT && (['login_policy.idp'] | hasFeature | async) === false)"
-                mat-icon-button (click)="removeIdp(idp)" class="rm">
-                <mat-icon matTooltip="{{'ACTIONS.REMOVE' | translate}}">
-                    remove_circle</mat-icon>
-            </button>
-            <div class="line">
-                <div>
-                    <span class="name">{{idp.idpName}}</span>
-                    <span class="meta-info">{{ 'IDP.TYPE' | translate }}: {{ 'IDP.TYPES.'+idp.idpType |
-                        translate
-                        }}</span>
-                    <span class="meta-info">{{ 'IDP.ID' | translate }}: {{idp.idpId}}</span>
-                </div>
-            </div>
-        </div>
-        <div *ngIf="!disabled && ((serviceType === PolicyComponentServiceType.MGMT && (['login_policy.idp'] | hasFeature | async)) || serviceType === PolicyComponentServiceType.ADMIN)"
-            class="new-idp" (click)="openDialog()" matRipple>
-            <mat-icon>add</mat-icon>
-        </div>
+    <cnsl-login-policy-idps [serviceType]="serviceType" [service]="service"
+      [disabled]="disabled || (serviceType == PolicyComponentServiceType.MGMT && (['login_policy.idp'] | hasFeature | async) == false)">
+    </cnsl-login-policy-idps>
+  </cnsl-card>
+
+
+  <cnsl-card title="{{ 'MFA.LIST.MULTIFACTORTITLE' | translate }}"
+    description="{{'MFA.LIST.MULTIFACTORDESCRIPTION' | translate}}" [expanded]="false">
+    <cnsl-info-section
+      *ngIf="serviceType == PolicyComponentServiceType.MGMT && (['login_policy.factors'] | hasFeature | async) == false"
+      [featureLink]="['/org/features']" class="info" [type]="InfoSectionType.WARN">
+      <span [innerHTML]="'FEATURES.NOTAVAILABLE' | translate: ({value: 'login_policy.factors'})"></span>
+    </cnsl-info-section>
+
+    <cnsl-mfa-table [service]="service" [serviceType]="serviceType"
+      [componentType]="LoginMethodComponentType.MultiFactor"
+      [disabled]="(([serviceType === PolicyComponentServiceType.ADMIN ? 'iam.policy.write' : serviceType === PolicyComponentServiceType.MGMT ? 'policy.write' : ''] | hasRole | async) === false) || (serviceType === PolicyComponentServiceType.MGMT && (['login_policy.factors'] | hasFeature | async) === false)">
+    </cnsl-mfa-table>
+  </cnsl-card>
+
+  <cnsl-card title="{{ 'MFA.LIST.SECONDFACTORTITLE' | translate }}"
+    description="{{'MFA.LIST.SECONDFACTORDESCRIPTION' | translate}}" [expanded]="false">
+    <cnsl-info-section
+      *ngIf="serviceType == PolicyComponentServiceType.MGMT && (['login_policy.factors'] | hasFeature | async) == false"
+      [featureLink]="['/org/features']" class="info" [type]="InfoSectionType.WARN">
+      <span [innerHTML]="'FEATURES.NOTAVAILABLE' | translate: ({value: 'login_policy.factors'})"></span>
+    </cnsl-info-section>
+
+    <cnsl-mfa-table [service]="service" [serviceType]="serviceType"
+      [componentType]="LoginMethodComponentType.SecondFactor"
+      [disabled]="([serviceType === PolicyComponentServiceType.ADMIN ? 'iam.policy.write' : serviceType === PolicyComponentServiceType.MGMT ? 'policy.write' : ''] | hasRole | async) === false || (serviceType === PolicyComponentServiceType.MGMT && (['login_policy.factors'] | hasFeature | async) === false)">
+    </cnsl-mfa-table>
+  </cnsl-card>
+
+
+
+  <cnsl-card title="{{ 'POLICY.LOGIN_POLICY.ADVANCED' | translate }}" [expanded]="false">
+    <div class="content" *ngIf="loginData">
+      <div class="row">
+        <mat-slide-toggle class="toggle" color="primary"
+          [disabled]="disabled || serviceType === PolicyComponentServiceType.MGMT && (['login_policy.username_login'] | hasFeature | async) === false"
+          ngDefaultControl [(ngModel)]="loginData.allowUsernamePassword">
+          {{'POLICY.DATA.ALLOWUSERNAMEPASSWORD' | translate}}
+        </mat-slide-toggle>
+
+        <cnsl-info-section
+          *ngIf="serviceType === PolicyComponentServiceType.MGMT && (['login_policy.username_login'] | hasFeature | async) === false; else usernameInfo"
+          [featureLink]="['/org/features']" class="info" [type]="InfoSectionType.WARN">
+          <span [innerHTML]="'FEATURES.NOTAVAILABLE' | translate: ({value: 'login_policy.username_login'})"></span>
+        </cnsl-info-section>
+
+        <ng-template #usernameInfo>
+          <cnsl-info-section class="info">
+            {{'POLICY.DATA.ALLOWUSERNAMEPASSWORD_DESC' | translate}}
+          </cnsl-info-section>
+        </ng-template>
+      </div>
+      <div class="row">
+
+
+        <mat-slide-toggle class="toggle" color="primary"
+          [disabled]="disabled || (serviceType === PolicyComponentServiceType.MGMT && (['login_policy.registration'] | hasFeature | async) === false)"
+          ngDefaultControl [(ngModel)]="loginData.allowRegister">
+          {{'POLICY.DATA.ALLOWREGISTER' | translate}}
+        </mat-slide-toggle>
+
+        <cnsl-info-section
+          *ngIf="serviceType === PolicyComponentServiceType.MGMT && (['login_policy.registration'] | hasFeature | async) === false; else regInfo"
+          [featureLink]="['/org/features']" class="info" [type]="InfoSectionType.WARN">
+          <span [innerHTML]="'FEATURES.NOTAVAILABLE' | translate: ({value: 'login_policy.registration'})"></span>
+        </cnsl-info-section>
+
+        <ng-template #regInfo>
+          <cnsl-info-section class="info">
+            {{'POLICY.DATA.ALLOWREGISTER_DESC' | translate}}
+          </cnsl-info-section>
+        </ng-template>
+      </div>
+      <div class="row">
+        <mat-slide-toggle class="toggle" color="primary"
+          [disabled]="disabled || serviceType == PolicyComponentServiceType.MGMT && (['login_policy.idp'] | hasFeature | async) == false"
+          ngDefaultControl [(ngModel)]="loginData.allowExternalIdp">
+          {{'POLICY.DATA.ALLOWEXTERNALIDP' | translate}}
+        </mat-slide-toggle>
+
+        <cnsl-info-section
+          *ngIf="serviceType === PolicyComponentServiceType.MGMT && (['login_policy.idp'] | hasFeature | async) == false; else idpInfo"
+          [featureLink]="['/org/features']" class="info" [type]="InfoSectionType.WARN">
+          <span [innerHTML]="'FEATURES.NOTAVAILABLE' | translate: ({value: 'login_policy.idp'})"></span>
+        </cnsl-info-section>
+
+        <ng-template #idpInfo>
+          <cnsl-info-section class="info">
+            {{'POLICY.DATA.ALLOWEXTERNALIDP_DESC' | translate}}
+          </cnsl-info-section>
+        </ng-template>
+      </div>
+      <div class="row">
+        <mat-slide-toggle class="toggle" color="primary"
+          [disabled]="disabled || serviceType === PolicyComponentServiceType.MGMT && (['login_policy.factors'] | hasFeature | async) === false"
+          ngDefaultControl [(ngModel)]="loginData.forceMfa">
+          {{'POLICY.DATA.FORCEMFA' | translate}}
+        </mat-slide-toggle>
+
+        <cnsl-info-section
+          *ngIf="serviceType === PolicyComponentServiceType.MGMT && (['login_policy.factors'] | hasFeature | async) === false; else factorsInfo"
+          [featureLink]="['/org/features']" class="info" [type]="InfoSectionType.WARN">
+          <span [innerHTML]="'FEATURES.NOTAVAILABLE' | translate: ({value: 'login_policy.factors'})"></span>
+        </cnsl-info-section>
+
+        <ng-template #factorsInfo>
+          <cnsl-info-section class="info">
+            {{'POLICY.DATA.FORCEMFA_DESC' | translate}}
+          </cnsl-info-section>
+        </ng-template>
+      </div>
+      <div class="row">
+        <mat-slide-toggle class="toggle" color="primary"
+          [disabled]="disabled || serviceType === PolicyComponentServiceType.MGMT && (['login_policy.idp'] | hasFeature | async) === false"
+          ngDefaultControl [(ngModel)]="loginData.allowExternalIdp">
+          {{'POLICY.DATA.ALLOWEXTERNALIDP' | translate}}
+        </mat-slide-toggle>
+
+        <cnsl-info-section
+          *ngIf="serviceType === PolicyComponentServiceType.MGMT && (['login_policy.idp'] | hasFeature | async) === false; else idpInfo"
+          [featureLink]="['/org/features']" class="info" [type]="InfoSectionType.WARN">
+          <span [innerHTML]="'FEATURES.NOTAVAILABLE' | translate: ({value: 'login_policy.idp'})"></span>
+        </cnsl-info-section>
+
+        <ng-template #idpInfo>
+          <cnsl-info-section class="info">
+            {{'POLICY.DATA.ALLOWEXTERNALIDP_DESC' | translate}}
+          </cnsl-info-section>
+        </ng-template>
+      </div>
+      <div class="row">
+
+        <mat-slide-toggle class="toggle" color="primary"
+          [disabled]="disabled || serviceType === PolicyComponentServiceType.MGMT && (['login_policy.password_reset'] | hasFeature | async) === false"
+          ngDefaultControl [(ngModel)]="loginData.hidePasswordReset">
+          {{'POLICY.DATA.HIDEPASSWORDRESET' | translate}}
+        </mat-slide-toggle>
+
+        <cnsl-info-section
+          *ngIf="serviceType === PolicyComponentServiceType.MGMT && (['login_policy.password_reset'] | hasFeature | async) === false; else passwordResetInfo"
+          [featureLink]="['/org/features']" class="info" [type]="InfoSectionType.WARN">
+          <span [innerHTML]="'FEATURES.NOTAVAILABLE' | translate: ({value: 'login_policy.password_reset'})"></span>
+        </cnsl-info-section>
+
+        <ng-template #passwordResetInfo>
+          <cnsl-info-section class="info">
+            {{'POLICY.DATA.HIDEPASSWORDRESET_DESC' | translate}}
+          </cnsl-info-section>
+        </ng-template>
+      </div>
+
+      <div class="row">
+        <cnsl-form-field class="form-field" label="Access Code" required="true">
+          <cnsl-label>{{'LOGINPOLICY.PASSWORDLESS' | translate}}</cnsl-label>
+          <mat-select [(ngModel)]="loginData.passwordlessType"
+            [disabled]="disabled || (serviceType === PolicyComponentServiceType.MGMT && (['login_policy.passwordless'] | hasFeature | async) === false)">
+            <mat-option *ngFor="let pt of passwordlessTypes" [value]="pt">
+              {{'LOGINPOLICY.PASSWORDLESSTYPE.'+pt | translate}}
+            </mat-option>
+          </mat-select>
+        </cnsl-form-field>
+
+        <cnsl-info-section
+          *ngIf="serviceType === PolicyComponentServiceType.MGMT && (['login_policy.passwordless'] | hasFeature | async) === false"
+          [featureLink]="['/org/features']" class="info" [type]="InfoSectionType.WARN">
+          <span [innerHTML]="'FEATURES.NOTAVAILABLE' | translate: ({value: 'login_policy.passwordless'})"></span>
+        </cnsl-info-section>
+      </div>
     </div>
-
-    <ng-template cnslHasRole [hasRole]="['org.idp.read']">
-        <cnsl-card title="{{ 'IDP.LIST.TITLE' | translate }}" description="{{ 'IDP.LIST.DESCRIPTION' | translate }}"
-            [expanded]="false">
-
-            <cnsl-idp-table [service]="service" [serviceType]="serviceType"
-                [disabled]="([serviceType === PolicyComponentServiceType.ADMIN ? 'iam.idp.write' : serviceType === PolicyComponentServiceType.MGMT ? 'org.idp.write' : ''] | hasRole | async) === false || ((serviceType === PolicyComponentServiceType.MGMT && (['login_policy.idp'] | hasFeature | async) === false))">
-            </cnsl-idp-table>
-        </cnsl-card>
-=======
-    <ng-template appHasRole [appHasRole]="['org.idp.read']">
-      <app-card title="{{ 'IDP.LIST.TITLE' | translate }}" description="{{ 'IDP.LIST.DESCRIPTION' | translate }}"
-          [expanded]="false">
-
-          <app-idp-table [service]="service" [serviceType]="serviceType"
-              [disabled]="([serviceType == PolicyComponentServiceType.ADMIN ? 'iam.idp.write' : serviceType == PolicyComponentServiceType.MGMT ? 'org.idp.write' : ''] | hasRole | async) == false || ((serviceType == PolicyComponentServiceType.MGMT && (['login_policy.idp'] | hasFeature | async) == false))">
-          </app-idp-table>
-      </app-card>
->>>>>>> 1c20ea5a
-    </ng-template>
-
-    <cnsl-policy-grid class="grid" [currentPolicy]="currentPolicy" [type]="serviceType" tagForFilter="security"></cnsl-policy-grid>
+  </cnsl-card>
+
+  <button [disabled]="disabled" class="save-button" (click)="savePolicy()" color="primary" type="submit"
+    mat-raised-button>{{ 'ACTIONS.SAVE' | translate }}</button>
+
+  <div class="divider"></div>
+
+
+  <ng-template cnslHasRole [hasRole]="['org.idp.read']">
+    <cnsl-card title="{{ 'IDP.LIST.TITLE' | translate }}" description="{{ 'IDP.LIST.DESCRIPTION' | translate }}"
+      [expanded]="false">
+
+      <cnsl-idp-table [service]="service" [serviceType]="serviceType"
+        [disabled]="([serviceType === PolicyComponentServiceType.ADMIN ? 'iam.idp.write' : serviceType === PolicyComponentServiceType.MGMT ? 'org.idp.write' : ''] | hasRole | async) === false || ((serviceType === PolicyComponentServiceType.MGMT && (['login_policy.idp'] | hasFeature | async) === false))">
+      </cnsl-idp-table>
+    </cnsl-card>
+  </ng-template>
+
+  <cnsl-policy-grid class="grid" [currentPolicy]="currentPolicy" [type]="serviceType" tagForFilter="security">
+  </cnsl-policy-grid>
 </cnsl-detail-layout>