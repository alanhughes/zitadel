<<<<<<< HEAD
<cnsl-refresh-table [loading]="dataSource?.loading$ | async" (refreshed)="changePage()"
    [emitRefreshOnPreviousRoutes]="refreshOnPreviousRoutes" [timestamp]="dataSource?.viewTimestamp"
    [dataSize]="dataSource?.totalResult ?? 0" [selection]="selection">
    <cnsl-form-field @appearfade *ngIf="userGrantListSearchKey !== undefined" actions class="filtername">
        <input class="filterinput" cnslInput (keyup)="applyFilter($event)"
            [placeholder]="('USER.GRANTS.FILTER.' + userGrantListSearchKey.toString()) | translate" #input>
    </cnsl-form-field>

    <button color="warn" matTooltip="{{'GRANTS.DELETE' | translate}}" class="icon-button" mat-icon-button actions
        (click)="deleteGrantSelection()" *ngIf="selection.hasValue() && disableDelete === false">
        <i class="las la-trash"></i>
    </button>
    <a *ngIf="disableWrite === false" matTooltip="{{'GRANTS.ADD' | translate}}" actions color="primary" color="primary"
        mat-raised-button [routerLink]="routerLink">
        <mat-icon class="icon">add</mat-icon>{{ 'GRANTS.ADD_BTN' | translate }}
    </a>

    <div class="table-wrapper">
        <table mat-table multiTemplateDataRows class="table" aria-label="Elements" [dataSource]="dataSource">
            <ng-container matColumnDef="select">
                <th class="selection" mat-header-cell *matHeaderCellDef>
                    <mat-checkbox [disabled]="disableWrite" color="primary" (change)="$event ? masterToggle() : null"
                        [checked]="selection.hasValue() && isAllSelected()"
                        [indeterminate]="selection.hasValue() && !isAllSelected()">
                    </mat-checkbox>
                </th>
                <td class="selection" mat-cell *matCellDef="let row">
                    <mat-checkbox
                        [disabled]="disableWrite || !((['user.grant.write$'] | hasRole | async) || ((context === UserGrantContext.OWNED_PROJECT ? ['user.grant.write:' + row?.projectId] : context === UserGrantContext.GRANTED_PROJECT ? ['user.grant.write:' + row?.id] : []) | hasRole | async))"
                        color="primary" (click)="$event.stopPropagation()"
                        (change)="$event ? selection.toggle(row) : null" [checked]="selection.isSelected(row)">
                        <cnsl-avatar
                            *ngIf="context !== UserGrantContext.USER && row && row?.displayName && row.firstName && row.lastName"
                            class="avatar" [name]="row.displayName"  [avatarUrl]="row.avatarUrl || ''" [forColor]="row?.preferredLoginName" [size]="32">
                        </cnsl-avatar>
                    </mat-checkbox>
                </td>
            </ng-container>
=======
<app-refresh-table [loading]="dataSource?.loading$ | async" (refreshed)="changePage()"
  [emitRefreshOnPreviousRoutes]="refreshOnPreviousRoutes" [timestamp]="dataSource?.viewTimestamp"
  [dataSize]="dataSource?.totalResult" [selection]="selection">
  <cnsl-form-field @appearfade *ngIf="userGrantListSearchKey != undefined" actions class="filtername">
    <input class="filterinput" cnslInput (keyup)="applyFilter($event)"
      [placeholder]="('USER.GRANTS.FILTER.' + userGrantListSearchKey.toString()) | translate" #input>
  </cnsl-form-field>

  <button color="warn" matTooltip="{{'GRANTS.DELETE' | translate}}" class="icon-button" mat-icon-button actions
    (click)="deleteGrantSelection()" *ngIf="selection.hasValue() && disableDelete == false">
    <i class="las la-trash"></i>
  </button>
  <a *ngIf="disableWrite == false" matTooltip="{{'GRANTS.ADD' | translate}}" actions color="primary" color="primary"
    mat-raised-button [routerLink]="routerLink">
    <mat-icon class="icon">add</mat-icon>{{ 'GRANTS.ADD_BTN' | translate }}
  </a>

  <div class="table-wrapper">
    <table mat-table multiTemplateDataRows class="table" aria-label="Elements" [dataSource]="dataSource">
      <ng-container matColumnDef="select">
        <th class="selection" mat-header-cell *matHeaderCellDef>
          <mat-checkbox [disabled]="disableWrite" color="primary" (change)="$event ? masterToggle() : null"
            [checked]="selection.hasValue() && isAllSelected()"
            [indeterminate]="selection.hasValue() && !isAllSelected()">
          </mat-checkbox>
        </th>
        <td class="selection" mat-cell *matCellDef="let row">
          <mat-checkbox
            [disabled]="disableWrite || !((['user.grant.write$'] | hasRole | async) || ((context === UserGrantContext.OWNED_PROJECT ? ['user.grant.write:' + row?.projectId] : context === UserGrantContext.GRANTED_PROJECT ? ['user.grant.write:' + row?.id] : []) | hasRole | async))"
            color="primary" (click)="$event.stopPropagation()" (change)="$event ? selection.toggle(row) : null"
            [checked]="selection.isSelected(row)">
            <app-avatar
              *ngIf="context !== UserGrantContext.USER && row && row?.displayName && row.firstName && row.lastName"
              class="avatar" [name]="row.displayName" [avatarUrl]="row.avatarUrl || ''"
              [forColor]="row?.preferredLoginName" [size]="32">
            </app-avatar>
          </mat-checkbox>
        </td>
      </ng-container>
>>>>>>> 1c20ea5a

      <ng-container matColumnDef="user">
        <th mat-header-cell *matHeaderCellDef> {{ 'PROJECT.GRANT.USER' | translate }}
          <template [ngTemplateOutlet]="templateRef"
            [ngTemplateOutletContext]="{key: UserGrantListSearchKey.DISPLAY_NAME}"></template>
        </th>
        <td mat-cell *matCellDef="let grant">
          <a class="user" [routerLink]="['/users', grant.userId]">{{grant?.displayName}}</a>
        </td>
      </ng-container>

      <ng-container matColumnDef="org">
        <th mat-header-cell *matHeaderCellDef> {{ 'PROJECT.GRANT.GRANTEDORGDOMAIN' | translate }}
          <template [ngTemplateOutlet]="templateRef"
            [ngTemplateOutletContext]="{key: UserGrantListSearchKey.ORG_NAME}"></template>
        </th>
        <td mat-cell *matCellDef="let grant">
          {{grant.orgName}} </td>
      </ng-container>

      <ng-container matColumnDef="projectId">
        <th mat-header-cell *matHeaderCellDef> {{ 'PROJECT.GRANT.PROJECTNAME' | translate }}
          <template [ngTemplateOutlet]="templateRef"
            [ngTemplateOutletContext]="{key: UserGrantListSearchKey.PROJECT_NAME}"></template>
        </th>
        <td mat-cell *matCellDef="let grant">
          {{grant.projectName}} </td>
      </ng-container>

      <ng-container matColumnDef="dates">
        <th mat-header-cell *matHeaderCellDef> DATES </th>
        <td mat-cell *matCellDef="let grant">
          <div class="date-block" *ngIf="grant.details?.creationDate">
            <span class="date-sub">{{ 'PROJECT.GRANT.CREATIONDATE' | translate }}:</span>
            <span>{{grant.details.creationDate | timestampToDate | localizedDate: 'dd. MMM, HH:mm' }}</span>
          </div>
          <div class="date-block" *ngIf="grant.details?.changeDate">
            <span class="date-sub">{{ 'PROJECT.GRANT.CHANGEDATE' | translate }}</span>
            <span>{{grant.details.changeDate | timestampToDate | localizedDate: 'dd. MMM, HH:mm' }}</span>
          </div>
        </td>
      </ng-container>

      <ng-container matColumnDef="creationDate">
        <th mat-header-cell *matHeaderCellDef> {{'PROJECT.GRANT.CREATIONDATE' | translate}} </th>
        <td mat-cell *matCellDef="let grant">
          <span>{{grant.details.creationDate | timestampToDate | localizedDate: 'dd. MMM, HH:mm' }}</span>
        </td>
      </ng-container>

      <ng-container matColumnDef="changeDate">
        <th mat-header-cell *matHeaderCellDef> {{ 'PROJECT.GRANT.CHANGEDATE' | translate }} </th>
        <td mat-cell *matCellDef="let grant">
          <span>{{grant.details.changeDate | timestampToDate | localizedDate: 'dd. MMM, HH:mm' }}</span>
        </td>
      </ng-container>

      <ng-container matColumnDef="roleNamesList">
        <th mat-header-cell *matHeaderCellDef class="role-data">
          {{ 'PROJECT.GRANT.ROLENAMESLIST' | translate }}
          <template [ngTemplateOutlet]="templateRef"
            [ngTemplateOutletContext]="{key: UserGrantListSearchKey.ROLE_KEY}"></template>
        </th>
        <td mat-cell *matCellDef="let grant; let i = index" class="role-data">
          <ng-container
            *ngIf="(context === UserGrantContext.USER || context === UserGrantContext.NONE) && (grant.id && grantToEdit !== grant.id) || (grantToEdit !== grant.id)">
            <div class="flex-row">
              <div class="role">
                <span *ngFor="let role of grant.roleKeysList">{{ role }}</span>
              </div>
              <span class="fill-space"></span>
              <button mat-stroked-button *ngIf="grant.id ? grantToEdit !== grant.id : grantToEdit !== grant.id"
                [disabled]="disableWrite || !((['user.grant.write$'] | hasRole | async) || ((context === UserGrantContext.OWNED_PROJECT ? ['user.grant.write:' + grant?.projectId] : context === UserGrantContext.GRANTED_PROJECT ? ['user.grant.write:' + grant?.id] : []) | hasRole | async))"
                (click)="loadGrantOptions(grant)" matTooltip="{{'ACTIONS.CHANGE' | translate}}">
                <i class="las la-edit"></i>
                {{'ACTIONS.EDIT' | translate}}
              </button>
            </div>
          </ng-container>

<<<<<<< HEAD
                    <div class="row-form">
                        <ng-container
                            *ngIf="(context === UserGrantContext.OWNED_PROJECT || context === UserGrantContext.USER || context === UserGrantContext.NONE) && grantToEdit === grant.id && loadedProjectId && loadedProjectId === grant.projectId">
                            <cnsl-form-field class="form-field" appearance="outline">
                                <mat-select [(ngModel)]="grant.roleKeysList" multiple
                                    [disabled]="disableWrite || !((['user.grant.write$'] | hasRole | async) || ((context === UserGrantContext.OWNED_PROJECT ? ['user.grant.write:' + grant?.projectId] : context === UserGrantContext.GRANTED_PROJECT ? ['user.grant.write:' + grant?.id] : []) | hasRole | async))"
                                    (selectionChange)="updateRoles(grant, $event)">
                                    <mat-option *ngFor="let role of projectRoleOptions" [value]="role.key">
                                        {{role.key}}
                                    </mat-option>
                                </mat-select>
                            </cnsl-form-field>
                            <button matTooltip="{{'ACTIONS.CLOSE' | translate}}"
                                *ngIf="context === UserGrantContext.USER || context === UserGrantContext.NONE"
                                mat-icon-button (click)="grantToEdit=''">
                                <mat-icon>close</mat-icon>
                            </button>
                        </ng-container>

                        <ng-container
                            *ngIf="(context === UserGrantContext.GRANTED_PROJECT || context === UserGrantContext.USER || context === UserGrantContext.NONE) && loadedId && loadedId === grant.projectId && grantToEdit === grant.id">
                            <cnsl-form-field class="form-field" appearance="outline">
                                <mat-select [(ngModel)]="grant.roleKeysList" multiple
                                    [disabled]="disableWrite || !((['user.grant.write$'] | hasRole | async) || ((context === UserGrantContext.OWNED_PROJECT ? ['user.grant.write:' + grant?.projectId] : context === UserGrantContext.GRANTED_PROJECT ? ['user.grant.write:' + grant?.id] : []) | hasRole | async))"
                                    (selectionChange)="updateRoles(grant, $event)">
                                    <mat-option *ngFor="let role of grantRoleOptions" [value]="role">
                                        {{role}}
                                    </mat-option>
                                </mat-select>
                            </cnsl-form-field>
                            <button matTooltip="{{'ACTIONS.CLOSE' | translate}}"
                                *ngIf="context === UserGrantContext.USER || context === UserGrantContext.NONE"
                                mat-icon-button (click)="grantToEdit=''">
                                <mat-icon>close</mat-icon>
                            </button>
                        </ng-container>
                    </div>
                </td>
=======
          <div class="row-form">
            <ng-container
              *ngIf="(context === UserGrantContext.OWNED_PROJECT || context === UserGrantContext.USER || context === UserGrantContext.NONE) && grantToEdit == grant.id && loadedProjectId && loadedProjectId === grant.projectId">
              <cnsl-form-field class="form-field" appearance="outline">
                <mat-select [(ngModel)]="grant.roleKeysList" multiple
                  [disabled]="disableWrite || !((['user.grant.write$'] | hasRole | async) || ((context === UserGrantContext.OWNED_PROJECT ? ['user.grant.write:' + grant?.projectId] : context === UserGrantContext.GRANTED_PROJECT ? ['user.grant.write:' + grant?.id] : []) | hasRole | async))"
                  (selectionChange)="updateRoles(grant, $event)">
                  <mat-option *ngFor="let role of projectRoleOptions" [value]="role.key">
                    {{role.key}}
                  </mat-option>
                </mat-select>
              </cnsl-form-field>
              <button matTooltip="{{'ACTIONS.CLOSE' | translate}}"
                *ngIf="context === UserGrantContext.USER || context === UserGrantContext.NONE" mat-icon-button
                (click)="grantToEdit=''">
                <mat-icon>close</mat-icon>
              </button>
            </ng-container>

            <ng-container
              *ngIf="(context === UserGrantContext.GRANTED_PROJECT || context === UserGrantContext.USER || context === UserGrantContext.NONE) && loadedId && loadedId === grant.projectId && grantToEdit == grant.id">
              <cnsl-form-field class="form-field" appearance="outline">
                <mat-select [(ngModel)]="grant.roleKeysList" multiple
                  [disabled]="disableWrite || !((['user.grant.write$'] | hasRole | async) || ((context === UserGrantContext.OWNED_PROJECT ? ['user.grant.write:' + grant?.projectId] : context === UserGrantContext.GRANTED_PROJECT ? ['user.grant.write:' + grant?.id] : []) | hasRole | async))"
                  (selectionChange)="updateRoles(grant, $event)">
                  <mat-option *ngFor="let role of grantRoleOptions" [value]="role">
                    {{role}}
                  </mat-option>
                </mat-select>
              </cnsl-form-field>
              <button matTooltip="{{'ACTIONS.CLOSE' | translate}}"
                *ngIf="context === UserGrantContext.USER || context === UserGrantContext.NONE" mat-icon-button
                (click)="grantToEdit=''">
                <mat-icon>close</mat-icon>
              </button>
>>>>>>> 1c20ea5a
            </ng-container>
          </div>
        </td>
      </ng-container>

      <tr mat-header-row *matHeaderRowDef="displayedColumns"></tr>
      <tr mat-row *matRowDef="let row; columns: displayedColumns;">
      </tr>
    </table>

<<<<<<< HEAD
        <div *ngIf="(dataSource.loading$ | async) === false && !dataSource?.totalResult" class="no-content-row">
            <i class="las la-exclamation"></i>
            <span>{{'GRANTS.EMPTY' | translate}}</span>
        </div>
        <cnsl-paginator class="paginator" #paginator [timestamp]="dataSource?.viewTimestamp"
            [length]="dataSource.totalResult" [pageSize]="INITIAL_PAGE_SIZE" [length]="dataSource.totalResult"
            [pageSizeOptions]="[2, 3, 25, 50, 100, 250]" (page)="changePage($event)">
        </cnsl-paginator>
    </div>
</cnsl-refresh-table>

<ng-template #templateRef let-key="key">
    <button class="search-button" mat-icon-button (click)="setFilter(key)">
        <mat-icon class="icon" *ngIf="this.userGrantListSearchKey !== key">search</mat-icon>
        <mat-icon class="icon" *ngIf="this.userGrantListSearchKey === key">search_off</mat-icon>
    </button>
=======
    <div *ngIf="(dataSource.loading$ | async) == false && !dataSource?.totalResult" class="no-content-row">
      <i class="las la-exclamation"></i>
      <span>{{'GRANTS.EMPTY' | translate}}</span>
    </div>
    <cnsl-paginator class="paginator" #paginator [timestamp]="dataSource?.viewTimestamp"
      [length]="dataSource.totalResult" [pageSize]="INITIAL_PAGE_SIZE" [length]="dataSource.totalResult"
      [pageSizeOptions]="[2, 3, 25, 50, 100, 250]" (page)="changePage($event)">
    </cnsl-paginator>
  </div>
</app-refresh-table>

<ng-template #templateRef let-key="key">
  <button class="search-button" mat-icon-button (click)="setFilter(key)">
    <mat-icon class="icon" *ngIf="this.userGrantListSearchKey != key">search</mat-icon>
    <mat-icon class="icon" *ngIf="this.userGrantListSearchKey == key">search_off</mat-icon>
  </button>
>>>>>>> 1c20ea5a
</ng-template><|MERGE_RESOLUTION|>--- conflicted
+++ resolved
@@ -1,56 +1,16 @@
-<<<<<<< HEAD
 <cnsl-refresh-table [loading]="dataSource?.loading$ | async" (refreshed)="changePage()"
-    [emitRefreshOnPreviousRoutes]="refreshOnPreviousRoutes" [timestamp]="dataSource?.viewTimestamp"
-    [dataSize]="dataSource?.totalResult ?? 0" [selection]="selection">
-    <cnsl-form-field @appearfade *ngIf="userGrantListSearchKey !== undefined" actions class="filtername">
-        <input class="filterinput" cnslInput (keyup)="applyFilter($event)"
-            [placeholder]="('USER.GRANTS.FILTER.' + userGrantListSearchKey.toString()) | translate" #input>
-    </cnsl-form-field>
-
-    <button color="warn" matTooltip="{{'GRANTS.DELETE' | translate}}" class="icon-button" mat-icon-button actions
-        (click)="deleteGrantSelection()" *ngIf="selection.hasValue() && disableDelete === false">
-        <i class="las la-trash"></i>
-    </button>
-    <a *ngIf="disableWrite === false" matTooltip="{{'GRANTS.ADD' | translate}}" actions color="primary" color="primary"
-        mat-raised-button [routerLink]="routerLink">
-        <mat-icon class="icon">add</mat-icon>{{ 'GRANTS.ADD_BTN' | translate }}
-    </a>
-
-    <div class="table-wrapper">
-        <table mat-table multiTemplateDataRows class="table" aria-label="Elements" [dataSource]="dataSource">
-            <ng-container matColumnDef="select">
-                <th class="selection" mat-header-cell *matHeaderCellDef>
-                    <mat-checkbox [disabled]="disableWrite" color="primary" (change)="$event ? masterToggle() : null"
-                        [checked]="selection.hasValue() && isAllSelected()"
-                        [indeterminate]="selection.hasValue() && !isAllSelected()">
-                    </mat-checkbox>
-                </th>
-                <td class="selection" mat-cell *matCellDef="let row">
-                    <mat-checkbox
-                        [disabled]="disableWrite || !((['user.grant.write$'] | hasRole | async) || ((context === UserGrantContext.OWNED_PROJECT ? ['user.grant.write:' + row?.projectId] : context === UserGrantContext.GRANTED_PROJECT ? ['user.grant.write:' + row?.id] : []) | hasRole | async))"
-                        color="primary" (click)="$event.stopPropagation()"
-                        (change)="$event ? selection.toggle(row) : null" [checked]="selection.isSelected(row)">
-                        <cnsl-avatar
-                            *ngIf="context !== UserGrantContext.USER && row && row?.displayName && row.firstName && row.lastName"
-                            class="avatar" [name]="row.displayName"  [avatarUrl]="row.avatarUrl || ''" [forColor]="row?.preferredLoginName" [size]="32">
-                        </cnsl-avatar>
-                    </mat-checkbox>
-                </td>
-            </ng-container>
-=======
-<app-refresh-table [loading]="dataSource?.loading$ | async" (refreshed)="changePage()"
   [emitRefreshOnPreviousRoutes]="refreshOnPreviousRoutes" [timestamp]="dataSource?.viewTimestamp"
-  [dataSize]="dataSource?.totalResult" [selection]="selection">
-  <cnsl-form-field @appearfade *ngIf="userGrantListSearchKey != undefined" actions class="filtername">
+  [dataSize]="dataSource?.totalResult ?? 0" [selection]="selection">
+  <cnsl-form-field @appearfade *ngIf="userGrantListSearchKey !== undefined" actions class="filtername">
     <input class="filterinput" cnslInput (keyup)="applyFilter($event)"
       [placeholder]="('USER.GRANTS.FILTER.' + userGrantListSearchKey.toString()) | translate" #input>
   </cnsl-form-field>
 
   <button color="warn" matTooltip="{{'GRANTS.DELETE' | translate}}" class="icon-button" mat-icon-button actions
-    (click)="deleteGrantSelection()" *ngIf="selection.hasValue() && disableDelete == false">
+    (click)="deleteGrantSelection()" *ngIf="selection.hasValue() && disableDelete === false">
     <i class="las la-trash"></i>
   </button>
-  <a *ngIf="disableWrite == false" matTooltip="{{'GRANTS.ADD' | translate}}" actions color="primary" color="primary"
+  <a *ngIf="disableWrite === false" matTooltip="{{'GRANTS.ADD' | translate}}" actions color="primary" color="primary"
     mat-raised-button [routerLink]="routerLink">
     <mat-icon class="icon">add</mat-icon>{{ 'GRANTS.ADD_BTN' | translate }}
   </a>
@@ -69,15 +29,14 @@
             [disabled]="disableWrite || !((['user.grant.write$'] | hasRole | async) || ((context === UserGrantContext.OWNED_PROJECT ? ['user.grant.write:' + row?.projectId] : context === UserGrantContext.GRANTED_PROJECT ? ['user.grant.write:' + row?.id] : []) | hasRole | async))"
             color="primary" (click)="$event.stopPropagation()" (change)="$event ? selection.toggle(row) : null"
             [checked]="selection.isSelected(row)">
-            <app-avatar
+            <cnsl-avatar
               *ngIf="context !== UserGrantContext.USER && row && row?.displayName && row.firstName && row.lastName"
               class="avatar" [name]="row.displayName" [avatarUrl]="row.avatarUrl || ''"
               [forColor]="row?.preferredLoginName" [size]="32">
-            </app-avatar>
+            </cnsl-avatar>
           </mat-checkbox>
         </td>
       </ng-container>
->>>>>>> 1c20ea5a
 
       <ng-container matColumnDef="user">
         <th mat-header-cell *matHeaderCellDef> {{ 'PROJECT.GRANT.USER' | translate }}
@@ -158,49 +117,9 @@
             </div>
           </ng-container>
 
-<<<<<<< HEAD
-                    <div class="row-form">
-                        <ng-container
-                            *ngIf="(context === UserGrantContext.OWNED_PROJECT || context === UserGrantContext.USER || context === UserGrantContext.NONE) && grantToEdit === grant.id && loadedProjectId && loadedProjectId === grant.projectId">
-                            <cnsl-form-field class="form-field" appearance="outline">
-                                <mat-select [(ngModel)]="grant.roleKeysList" multiple
-                                    [disabled]="disableWrite || !((['user.grant.write$'] | hasRole | async) || ((context === UserGrantContext.OWNED_PROJECT ? ['user.grant.write:' + grant?.projectId] : context === UserGrantContext.GRANTED_PROJECT ? ['user.grant.write:' + grant?.id] : []) | hasRole | async))"
-                                    (selectionChange)="updateRoles(grant, $event)">
-                                    <mat-option *ngFor="let role of projectRoleOptions" [value]="role.key">
-                                        {{role.key}}
-                                    </mat-option>
-                                </mat-select>
-                            </cnsl-form-field>
-                            <button matTooltip="{{'ACTIONS.CLOSE' | translate}}"
-                                *ngIf="context === UserGrantContext.USER || context === UserGrantContext.NONE"
-                                mat-icon-button (click)="grantToEdit=''">
-                                <mat-icon>close</mat-icon>
-                            </button>
-                        </ng-container>
-
-                        <ng-container
-                            *ngIf="(context === UserGrantContext.GRANTED_PROJECT || context === UserGrantContext.USER || context === UserGrantContext.NONE) && loadedId && loadedId === grant.projectId && grantToEdit === grant.id">
-                            <cnsl-form-field class="form-field" appearance="outline">
-                                <mat-select [(ngModel)]="grant.roleKeysList" multiple
-                                    [disabled]="disableWrite || !((['user.grant.write$'] | hasRole | async) || ((context === UserGrantContext.OWNED_PROJECT ? ['user.grant.write:' + grant?.projectId] : context === UserGrantContext.GRANTED_PROJECT ? ['user.grant.write:' + grant?.id] : []) | hasRole | async))"
-                                    (selectionChange)="updateRoles(grant, $event)">
-                                    <mat-option *ngFor="let role of grantRoleOptions" [value]="role">
-                                        {{role}}
-                                    </mat-option>
-                                </mat-select>
-                            </cnsl-form-field>
-                            <button matTooltip="{{'ACTIONS.CLOSE' | translate}}"
-                                *ngIf="context === UserGrantContext.USER || context === UserGrantContext.NONE"
-                                mat-icon-button (click)="grantToEdit=''">
-                                <mat-icon>close</mat-icon>
-                            </button>
-                        </ng-container>
-                    </div>
-                </td>
-=======
           <div class="row-form">
             <ng-container
-              *ngIf="(context === UserGrantContext.OWNED_PROJECT || context === UserGrantContext.USER || context === UserGrantContext.NONE) && grantToEdit == grant.id && loadedProjectId && loadedProjectId === grant.projectId">
+              *ngIf="(context === UserGrantContext.OWNED_PROJECT || context === UserGrantContext.USER || context === UserGrantContext.NONE) && grantToEdit === grant.id && loadedProjectId && loadedProjectId === grant.projectId">
               <cnsl-form-field class="form-field" appearance="outline">
                 <mat-select [(ngModel)]="grant.roleKeysList" multiple
                   [disabled]="disableWrite || !((['user.grant.write$'] | hasRole | async) || ((context === UserGrantContext.OWNED_PROJECT ? ['user.grant.write:' + grant?.projectId] : context === UserGrantContext.GRANTED_PROJECT ? ['user.grant.write:' + grant?.id] : []) | hasRole | async))"
@@ -218,7 +137,7 @@
             </ng-container>
 
             <ng-container
-              *ngIf="(context === UserGrantContext.GRANTED_PROJECT || context === UserGrantContext.USER || context === UserGrantContext.NONE) && loadedId && loadedId === grant.projectId && grantToEdit == grant.id">
+              *ngIf="(context === UserGrantContext.GRANTED_PROJECT || context === UserGrantContext.USER || context === UserGrantContext.NONE) && loadedId && loadedId === grant.projectId && grantToEdit === grant.id">
               <cnsl-form-field class="form-field" appearance="outline">
                 <mat-select [(ngModel)]="grant.roleKeysList" multiple
                   [disabled]="disableWrite || !((['user.grant.write$'] | hasRole | async) || ((context === UserGrantContext.OWNED_PROJECT ? ['user.grant.write:' + grant?.projectId] : context === UserGrantContext.GRANTED_PROJECT ? ['user.grant.write:' + grant?.id] : []) | hasRole | async))"
@@ -233,10 +152,10 @@
                 (click)="grantToEdit=''">
                 <mat-icon>close</mat-icon>
               </button>
->>>>>>> 1c20ea5a
             </ng-container>
           </div>
         </td>
+
       </ng-container>
 
       <tr mat-header-row *matHeaderRowDef="displayedColumns"></tr>
@@ -244,25 +163,7 @@
       </tr>
     </table>
 
-<<<<<<< HEAD
-        <div *ngIf="(dataSource.loading$ | async) === false && !dataSource?.totalResult" class="no-content-row">
-            <i class="las la-exclamation"></i>
-            <span>{{'GRANTS.EMPTY' | translate}}</span>
-        </div>
-        <cnsl-paginator class="paginator" #paginator [timestamp]="dataSource?.viewTimestamp"
-            [length]="dataSource.totalResult" [pageSize]="INITIAL_PAGE_SIZE" [length]="dataSource.totalResult"
-            [pageSizeOptions]="[2, 3, 25, 50, 100, 250]" (page)="changePage($event)">
-        </cnsl-paginator>
-    </div>
-</cnsl-refresh-table>
-
-<ng-template #templateRef let-key="key">
-    <button class="search-button" mat-icon-button (click)="setFilter(key)">
-        <mat-icon class="icon" *ngIf="this.userGrantListSearchKey !== key">search</mat-icon>
-        <mat-icon class="icon" *ngIf="this.userGrantListSearchKey === key">search_off</mat-icon>
-    </button>
-=======
-    <div *ngIf="(dataSource.loading$ | async) == false && !dataSource?.totalResult" class="no-content-row">
+    <div *ngIf="(dataSource.loading$ | async) === false && !dataSource?.totalResult" class="no-content-row">
       <i class="las la-exclamation"></i>
       <span>{{'GRANTS.EMPTY' | translate}}</span>
     </div>
@@ -271,12 +172,11 @@
       [pageSizeOptions]="[2, 3, 25, 50, 100, 250]" (page)="changePage($event)">
     </cnsl-paginator>
   </div>
-</app-refresh-table>
+</cnsl-refresh-table>
 
 <ng-template #templateRef let-key="key">
   <button class="search-button" mat-icon-button (click)="setFilter(key)">
     <mat-icon class="icon" *ngIf="this.userGrantListSearchKey != key">search</mat-icon>
     <mat-icon class="icon" *ngIf="this.userGrantListSearchKey == key">search_off</mat-icon>
   </button>
->>>>>>> 1c20ea5a
 </ng-template>