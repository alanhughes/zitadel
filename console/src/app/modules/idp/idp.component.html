--- conflicted
+++ resolved
@@ -1,199 +1,173 @@
-<<<<<<< HEAD
 <cnsl-detail-layout [backRouterLink]="backroutes" [title]="'IDP.DETAIL.TITLE' | translate"
-=======
-<app-detail-layout [backRouterLink]="backroutes" [title]="idp?.name"
->>>>>>> 1c20ea5a
-    [description]="'IDP.DETAIL.DESCRIPTION' | translate">
-    <div *ngIf="canWrite | async" actions>
-      <button class="actions-trigger" mat-raised-button color="primary" [matMenuTriggerFor]="idpactions">
-        <span>{{'ACTIONS.ACTIONS' | translate}}</span>
-        <mat-icon class="icon">keyboard_arrow_down</mat-icon>
+  [description]="'IDP.DETAIL.DESCRIPTION' | translate">
+  <div *ngIf="canWrite | async" actions>
+    <button class="actions-trigger" mat-raised-button color="primary" [matMenuTriggerFor]="idpactions">
+      <span>{{'ACTIONS.ACTIONS' | translate}}</span>
+      <mat-icon class="icon">keyboard_arrow_down</mat-icon>
+    </button>
+    <mat-menu #idpactions="matMenu" xPosition="before">
+
+      <button mat-menu-item *ngIf="idp?.state !== IDPState.IDP_STATE_INACTIVE"
+        (click)="changeState(IDPState.IDP_STATE_INACTIVE)">
+        {{'ACTIONS.DEACTIVATE' | translate}}
       </button>
-      <mat-menu #idpactions="matMenu" xPosition="before">
-        
-        <button mat-menu-item
-          *ngIf="idp?.state !== IDPState.IDP_STATE_INACTIVE"
-          (click)="changeState(IDPState.IDP_STATE_INACTIVE)">
-          {{'ACTIONS.DEACTIVATE' | translate}}
+      <button mat-menu-item *ngIf="idp?.state == IDPState.IDP_STATE_INACTIVE"
+        (click)="changeState(IDPState.IDP_STATE_ACTIVE)">
+        {{'ACTIONS.REACTIVATE' | translate}}
+      </button>
+      <button mat-menu-item matTooltip="{{'IDP.DELETE' | translate}}" (click)="deleteIdp()">
+        <span [style.color]="'var(--warn)'">{{'IDP.DELETE_TITLE' | translate}}</span>
+      </button>
+    </mat-menu>
+  </div>
+
+  <div class="container">
+
+    <cnsl-info-row *ngIf="idp" [idp]="idp"></cnsl-info-row>
+    <form class="idp-form" (ngSubmit)="updateIdp()">
+      <ng-container [formGroup]="idpForm">
+        <div class="idp-content">
+
+          <cnsl-form-field appearance="outline" class="formfield">
+            <cnsl-label>{{ 'IDP.NAME' | translate }}</cnsl-label>
+            <input cnslInput formControlName="name" />
+          </cnsl-form-field>
+          <cnsl-form-field class="formfield" appearance="outline">
+            <cnsl-label>{{ 'IDP.STYLE' | translate }}</cnsl-label>
+            <mat-select formControlName="stylingType">
+              <mat-option *ngFor="let field of styleFields" [value]="field">
+                {{ 'IDP.STYLEFIELD.'+field | translate }}
+              </mat-option>
+            </mat-select>
+          </cnsl-form-field>
+
+          <cnsl-info-section class="auto-reg-info">
+            <div>
+              <p class="auto-reg-desc">{{'IDP.AUTOREGISTER_DESC' | translate}}</p>
+              <mat-checkbox formControlName="autoRegister" [disabled]="(canWrite | async) === false">
+                {{'IDP.AUTOREGISTER' | translate}}
+              </mat-checkbox>
+            </div>
+          </cnsl-info-section>
+        </div>
+      </ng-container>
+
+      <div class="btn-wrapper">
+        <button color="primary" mat-raised-button class="continue-button"
+          [disabled]="idpForm.invalid || (canWrite | async) === false" type="submit">
+          {{ 'ACTIONS.SAVE' | translate }}
         </button>
-        <button mat-menu-item *ngIf="idp?.state == IDPState.IDP_STATE_INACTIVE"
-          (click)="changeState(IDPState.IDP_STATE_ACTIVE)">
-          {{'ACTIONS.REACTIVATE' | translate}}
-        </button>
-        <button mat-menu-item matTooltip="{{'IDP.DELETE' | translate}}"
-            (click)="deleteIdp()">
-            <span [style.color]="'var(--warn)'">{{'IDP.DELETE_TITLE' | translate}}</span>
-        </button>
-      </mat-menu>
-    </div>
+      </div>
+    </form>
 
-    <div class="container">
+    <ng-container *ngIf="idp?.oidcConfig && oidcConfigForm">
+      <h2>{{'IDP.OIDC.TITLE' | translate}}</h2>
+      <p>{{'IDP.OIDC.DESCRIPTION' | translate}}</p>
 
-      <cnsl-info-row *ngIf="idp" [idp]="idp"></cnsl-info-row>
-        <form class="idp-form" (ngSubmit)="updateIdp()">
-            <ng-container [formGroup]="idpForm">
-                <div class="idp-content">
-      
-                    <cnsl-form-field appearance="outline" class="formfield">
-                        <cnsl-label>{{ 'IDP.NAME' | translate }}</cnsl-label>
-                        <input cnslInput formControlName="name" />
-                    </cnsl-form-field>
-                    <cnsl-form-field class="formfield" appearance="outline">
-                        <cnsl-label>{{ 'IDP.STYLE' | translate }}</cnsl-label>
-                        <mat-select formControlName="stylingType">
-                            <mat-option *ngFor="let field of styleFields" [value]="field">
-                                {{ 'IDP.STYLEFIELD.'+field | translate }}
-                            </mat-option>
-                        </mat-select>
-                    </cnsl-form-field>
-                    
-                    <cnsl-info-section class="auto-reg-info">
-                      <div>
-                        <p class="auto-reg-desc">{{'IDP.AUTOREGISTER_DESC' | translate}}</p>
-                        <mat-checkbox formControlName="autoRegister" [disabled]="(canWrite | async) === false">
-                          {{'IDP.AUTOREGISTER' | translate}}
-                        </mat-checkbox>
-                      </div>
-                    </cnsl-info-section>
-                </div>
-            </ng-container>
+      <form (ngSubmit)="updateOidcConfig()">
+        <ng-container [formGroup]="oidcConfigForm">
+          <div class="idp-content">
+            <cnsl-form-field appearance="outline" class="formfield">
+              <cnsl-label>{{ 'IDP.ISSUER' | translate }}</cnsl-label>
+              <input cnslInput formControlName="issuer" />
+            </cnsl-form-field>
+            <cnsl-form-field appearance="outline" class="formfield">
+              <cnsl-label>{{ 'IDP.CLIENTID' | translate }}</cnsl-label>
+              <input cnslInput formControlName="clientId" />
+            </cnsl-form-field>
+            <mat-checkbox class="idp-desc" [(ngModel)]="showIdSecretSection" [disabled]="(canWrite | async) === false"
+              [ngModelOptions]="{standalone: true}">
+              Update Client Secret
+            </mat-checkbox>
+            <cnsl-form-field appearance="outline" class="formfield" *ngIf="showIdSecretSection">
+              <cnsl-label>{{ 'IDP.CLIENTSECRET' | translate }}</cnsl-label>
+              <input cnslInput formControlName="clientSecret" />
+            </cnsl-form-field>
+            <div class="line">
+              <cnsl-form-field appearance="outline" class="formfield">
+                <cnsl-label>{{ 'IDP.SCOPESLIST' | translate }}</cnsl-label>
 
-            <div class="btn-wrapper">
-                <button color="primary" mat-raised-button class="continue-button" [disabled]="idpForm.invalid || (canWrite | async) === false"
-                    type="submit">
-                    {{ 'ACTIONS.SAVE' | translate }}
-                </button>
-            </div>
-        </form>
-
-        <ng-container *ngIf="idp?.oidcConfig && oidcConfigForm">
-          <h2>{{'IDP.OIDC.TITLE' | translate}}</h2>
-          <p>{{'IDP.OIDC.DESCRIPTION' | translate}}</p>
-
-          <form (ngSubmit)="updateOidcConfig()">
-            <ng-container [formGroup]="oidcConfigForm">
-              <div class="idp-content">
-                <cnsl-form-field appearance="outline" class="formfield">
-                  <cnsl-label>{{ 'IDP.ISSUER' | translate }}</cnsl-label>
-                  <input cnslInput formControlName="issuer" />
-                </cnsl-form-field>
-                <cnsl-form-field appearance="outline" class="formfield">
-                  <cnsl-label>{{ 'IDP.CLIENTID' | translate }}</cnsl-label>
-                  <input cnslInput formControlName="clientId" />
-                </cnsl-form-field>
-                <mat-checkbox class="idp-desc" [(ngModel)]="showIdSecretSection" [disabled]="(canWrite | async) === false"
-                  [ngModelOptions]="{standalone: true}">
-                  Update Client Secret
-                </mat-checkbox>
-                <cnsl-form-field appearance="outline" class="formfield" *ngIf="showIdSecretSection">
-                  <cnsl-label>{{ 'IDP.CLIENTSECRET' | translate }}</cnsl-label>
-                  <input cnslInput formControlName="clientSecret" />
-                </cnsl-form-field>
-                <div class="line">
-                  <cnsl-form-field appearance="outline" class="formfield">
-                    <cnsl-label>{{ 'IDP.SCOPESLIST' | translate }}</cnsl-label>
-
-<<<<<<< HEAD
-                                <input cnslInput [matChipInputFor]="chipScopesList"
-                                    [matChipInputSeparatorKeyCodes]="separatorKeysCodes" [matChipInputAddOnBlur]="true"
-                                    (matChipInputTokenEnd)="addScope($event)">
-                            </cnsl-form-field>
-                            <button (click)="addScope($any($event))" mat-icon-button>
-                                <mat-icon>add</mat-icon>
-                            </button>
-                        </div>
-                        <cnsl-form-field appearance="outline" class="formfield fullwidth">
-                            <mat-chip-list class="chip-list" #chipScopesList aria-label="scope selection">
-                                <mat-chip class="chip" *ngFor="let scope of scopesList?.value" selectable="false"
-                                    removable (removed)="removeScope(scope)" [disabled]="(canWrite | async) === false">
-                                    {{scope}} <mat-icon matChipRemove>cancel</mat-icon>
-                                </mat-chip>
-                            </mat-chip-list>
-                        </cnsl-form-field>
-=======
-                    <input cnslInput [matChipInputFor]="chipScopesList"
-                        [matChipInputSeparatorKeyCodes]="separatorKeysCodes" [matChipInputAddOnBlur]="true"
-                        (matChipInputTokenEnd)="addScope($event)">
-                  </cnsl-form-field>
-                  <button (click)="addScope($event)" mat-icon-button>
-                    <mat-icon>add</mat-icon>
-                  </button>
-                </div>
-                <cnsl-form-field appearance="outline" class="formfield fullwidth">
-                  <mat-chip-list class="chip-list" #chipScopesList aria-label="scope selection">
-                    <mat-chip class="chip" *ngFor="let scope of scopesList?.value" selectable="false"
-                        removable (removed)="removeScope(scope)" [disabled]="(canWrite | async) === false">
-                        {{scope}} <mat-icon matChipRemove>cancel</mat-icon>
-                    </mat-chip>
-                  </mat-chip-list>
-                </cnsl-form-field>
->>>>>>> 1c20ea5a
-
-                <cnsl-form-field class="formfield" appearance="outline">
-                  <cnsl-label>{{ 'IDP.IDPDISPLAYNAMMAPPING' | translate }}</cnsl-label>
-                  <mat-select formControlName="displayNameMapping">
-                    <mat-option *ngFor="let field of mappingFields" [value]="field">
-                        {{ 'IDP.MAPPINGFIELD.'+field | translate }}
-                    </mat-option>
-                  </mat-select>
-                </cnsl-form-field>
-                <cnsl-form-field class="formfield" appearance="outline">
-                  <cnsl-label>{{ 'IDP.USERNAMEMAPPING' | translate }}</cnsl-label>
-                  <mat-select formControlName="usernameMapping">
-                    <mat-option *ngFor="let field of mappingFields" [value]="field">
-                        {{ 'IDP.MAPPINGFIELD.'+field | translate }}
-                    </mat-option>
-                  </mat-select>
-                </cnsl-form-field>
-              </div>
-            </ng-container>
-
-            <div class="btn-wrapper">
-              <button color="primary" mat-raised-button class="continue-button"
-                [disabled]="oidcConfigForm.invalid || (canWrite | async) === false" type="submit">
-                {{ 'ACTIONS.SAVE' | translate }}
+                <input cnslInput [matChipInputFor]="chipScopesList" [matChipInputSeparatorKeyCodes]="separatorKeysCodes"
+                  [matChipInputAddOnBlur]="true" (matChipInputTokenEnd)="addScope($event)">
+              </cnsl-form-field>
+              <button (click)="addScope($any($event))" mat-icon-button>
+                <mat-icon>add</mat-icon>
               </button>
             </div>
-          </form>
+            <cnsl-form-field appearance="outline" class="formfield fullwidth">
+              <mat-chip-list class="chip-list" #chipScopesList aria-label="scope selection">
+                <mat-chip class="chip" *ngFor="let scope of scopesList?.value" selectable="false" removable
+                  (removed)="removeScope(scope)" [disabled]="(canWrite | async) === false">
+                  {{scope}} <mat-icon matChipRemove>cancel</mat-icon>
+                </mat-chip>
+              </mat-chip-list>
+            </cnsl-form-field>
+
+            <cnsl-form-field class="formfield" appearance="outline">
+              <cnsl-label>{{ 'IDP.IDPDISPLAYNAMMAPPING' | translate }}</cnsl-label>
+              <mat-select formControlName="displayNameMapping">
+                <mat-option *ngFor="let field of mappingFields" [value]="field">
+                  {{ 'IDP.MAPPINGFIELD.'+field | translate }}
+                </mat-option>
+              </mat-select>
+            </cnsl-form-field>
+            <cnsl-form-field class="formfield" appearance="outline">
+              <cnsl-label>{{ 'IDP.USERNAMEMAPPING' | translate }}</cnsl-label>
+              <mat-select formControlName="usernameMapping">
+                <mat-option *ngFor="let field of mappingFields" [value]="field">
+                  {{ 'IDP.MAPPINGFIELD.'+field | translate }}
+                </mat-option>
+              </mat-select>
+            </cnsl-form-field>
+          </div>
         </ng-container>
 
-        <ng-container *ngIf="idp?.jwtConfig && jwtConfigForm">
-          <h2>{{'IDP.JWT.TITLE' | translate}}</h2>
-          <p>{{'IDP.JWT.DESCRIPTION' | translate}}</p>
+        <div class="btn-wrapper">
+          <button color="primary" mat-raised-button class="continue-button"
+            [disabled]="oidcConfigForm.invalid || (canWrite | async) === false" type="submit">
+            {{ 'ACTIONS.SAVE' | translate }}
+          </button>
+        </div>
+      </form>
+    </ng-container>
 
-          <form (ngSubmit)="updateJwtConfig()">
-            <ng-container [formGroup]="jwtConfigForm">
-              <div class="idp-content">
-                <cnsl-form-field appearance="outline" class="formfield">
-                  <cnsl-label>{{ 'IDP.ISSUER' | translate }}</cnsl-label>
-                  <input cnslInput formControlName="issuer" />
-                </cnsl-form-field>
+    <ng-container *ngIf="idp?.jwtConfig && jwtConfigForm">
+      <h2>{{'IDP.JWT.TITLE' | translate}}</h2>
+      <p>{{'IDP.JWT.DESCRIPTION' | translate}}</p>
 
-                <cnsl-form-field appearance="outline" class="formfield">
-                  <cnsl-label>{{ 'IDP.JWT.HEADERNAME' | translate }}</cnsl-label>
-                  <input cnslInput formControlName="headerName" />
-                </cnsl-form-field>
+      <form (ngSubmit)="updateJwtConfig()">
+        <ng-container [formGroup]="jwtConfigForm">
+          <div class="idp-content">
+            <cnsl-form-field appearance="outline" class="formfield">
+              <cnsl-label>{{ 'IDP.ISSUER' | translate }}</cnsl-label>
+              <input cnslInput formControlName="issuer" />
+            </cnsl-form-field>
 
-                <cnsl-form-field appearance="outline" class="formfield">
-                  <cnsl-label>{{ 'IDP.JWT.JWTENDPOINT' | translate }}</cnsl-label>
-                  <input cnslInput formControlName="jwtEndpoint" />
-                </cnsl-form-field>
+            <cnsl-form-field appearance="outline" class="formfield">
+              <cnsl-label>{{ 'IDP.JWT.HEADERNAME' | translate }}</cnsl-label>
+              <input cnslInput formControlName="headerName" />
+            </cnsl-form-field>
 
-                <cnsl-form-field appearance="outline" class="formfield">
-                  <cnsl-label>{{ 'IDP.JWT.JWTKEYSENDPOINT' | translate }}</cnsl-label>
-                  <input cnslInput formControlName="keysEndpoint" />
-                </cnsl-form-field>
-              </div>
-            </ng-container>
+            <cnsl-form-field appearance="outline" class="formfield">
+              <cnsl-label>{{ 'IDP.JWT.JWTENDPOINT' | translate }}</cnsl-label>
+              <input cnslInput formControlName="jwtEndpoint" />
+            </cnsl-form-field>
 
-            <div class="btn-wrapper">
-              <button color="primary" mat-raised-button class="continue-button"
-                [disabled]="jwtConfigForm.invalid || (canWrite | async) === false" type="submit">
-                {{ 'ACTIONS.SAVE' | translate }}
-              </button>
-            </div>
-        </form>
-      </ng-container>
-    </div>
+            <cnsl-form-field appearance="outline" class="formfield">
+              <cnsl-label>{{ 'IDP.JWT.JWTKEYSENDPOINT' | translate }}</cnsl-label>
+              <input cnslInput formControlName="keysEndpoint" />
+            </cnsl-form-field>
+          </div>
+        </ng-container>
+
+        <div class="btn-wrapper">
+          <button color="primary" mat-raised-button class="continue-button"
+            [disabled]="jwtConfigForm.invalid || (canWrite | async) === false" type="submit">
+            {{ 'ACTIONS.SAVE' | translate }}
+          </button>
+        </div>
+      </form>
+    </ng-container>
+  </div>
 
 </cnsl-detail-layout>