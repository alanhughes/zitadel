--- conflicted
+++ resolved
@@ -1,13 +1,8 @@
 module.exports = {
     branches: [
         {name: 'main', channel: 'next'},
-<<<<<<< HEAD
-        {name: '1.87.x', range: '1.87.x', channel: '1.87.x'},
         {name: 'next', prerelease: true},
         {name: 'eventstore-phase-3', prerelease: 'alpha'},
-=======
-        {name: 'next', prerelease: true}
->>>>>>> 86f4477a
     ],
     plugins: [
         "@semantic-release/commit-analyzer"
